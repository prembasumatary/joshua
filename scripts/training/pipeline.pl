#!/usr/bin/perl

# This script implements the Joshua pipeline.  It can run a complete
# pipeline --- from raw training corpora to bleu scores on a test set
# --- and it allows jumping into arbitrary points of the pipeline. 

my $JOSHUA;

BEGIN {
  if (! exists $ENV{JOSHUA} || $ENV{JOSHUA} eq "" ||
      ! exists $ENV{JAVA_HOME} || $ENV{JAVA_HOME} eq "") {
                print "Several environment variables must be set before running the pipeline.  Please set:\n";
                print "* \$JOSHUA to the root of the Joshua source code.\n"
                                if (! exists $ENV{JOSHUA} || $ENV{JOSHUA} eq "");
                print "* \$JAVA_HOME to the directory of your local java installation. \n"
                                if (! exists $ENV{JAVA_HOME} || $ENV{JAVA_HOME} eq "");
                exit;
  }
  $JOSHUA = $ENV{JOSHUA};
  unshift(@INC,"$JOSHUA/scripts/training/cachepipe");
  unshift(@INC,"$JOSHUA/lib");
}

use strict;
use warnings;
use Getopt::Long;
use File::Basename;
use Cwd qw[abs_path getcwd];
use POSIX qw[ceil];
use List::Util qw[max min sum];
use File::Temp qw[:mktemp];
use CachePipe;
# use Thread::Pool;

# Hadoop uses a stupid hacker trick to change directories, but (per Lane Schwartz) if CDPATH
# contains ".", it triggers the printing of the directory, which kills the stupid hacker trick.
# Thus we undefine CDPATH to ensure this doesn't happen.
delete $ENV{CDPATH};

my $HADOOP = $ENV{HADOOP};
my $MOSES = $ENV{MOSES};
delete $ENV{GREP_OPTIONS};

my $THRAX = "$JOSHUA/thrax";

die not_defined("JAVA_HOME") unless exists $ENV{JAVA_HOME};

my (@CORPORA,$TUNE,$TEST,$ALIGNMENT,$SOURCE,$TARGET,@LMFILES,$GRAMMAR_FILE,$GLUE_GRAMMAR_FILE,$TUNE_GRAMMAR_FILE,$TEST_GRAMMAR_FILE,$THRAX_CONF_FILE);
my $FIRST_STEP = "FIRST";
my $LAST_STEP  = "LAST";
my $LMFILTER = "$ENV{HOME}/code/filter/filter";

# The maximum length of training sentences (--maxlen). The threshold is applied to both sides.
my $MAXLEN = 50;

# The maximum span rules in the main grammar can be applied to
my $MAXSPAN = 20;

# The maximum length of tuning and testing sentences (--maxlen-tune and --maxlen-test).
my $MAXLEN_TUNE = 0;
my $MAXLEN_TEST = 0;

# when doing phrase-based decoding, the maximum length of a phrase (source side)
my $MAX_PHRASE_LEN = 5;

my $DO_FILTER_TM = 1;
my $DO_SUBSAMPLE = 0;
my $DO_PACK_GRAMMARS = 1;
my $SCRIPTDIR = "$JOSHUA/scripts";
my $TOKENIZER_SOURCE = "$SCRIPTDIR/training/penn-treebank-tokenizer.perl";
my $TOKENIZER_TARGET = "$SCRIPTDIR/training/penn-treebank-tokenizer.perl";
my $NORMALIZER = "$SCRIPTDIR/training/normalize-punctuation.pl";
my $GIZA_TRAINER = "$SCRIPTDIR/training/run-giza.pl";
my $TUNECONFDIR = "$SCRIPTDIR/training/templates/tune";
my $SRILM = ($ENV{SRILM}||"")."/bin/i686-m64/ngram-count";
my $COPY_CONFIG = "$SCRIPTDIR/copy-config.pl";
my $STARTDIR;
my $RUNDIR = $STARTDIR = getcwd();
my $GRAMMAR_TYPE = "hiero";  # or "itg" or "samt" or "ghkm" or "phrase"
my $SEARCH_ALGORITHM = "cky"; # or "stack" (for phrase-based)

# Which GHKM extractor to use ("galley" or "moses")
my $GHKM_EXTRACTOR = "moses";
my $EXTRACT_OPTIONS = "";

my $WITTEN_BELL = 0;

my $JOSHUA_ARGS = "";

# Run description.
my $README = undef;

# gzip-aware cat
my $CAT = "$SCRIPTDIR/training/scat";

# where processed data files are stored
my $DATA_DIR = "data";

# this file should exist in the Joshua mert templates file; it contains
# the Joshua command invoked by MERT
my $JOSHUA_CONFIG_ORIG   = "$TUNECONFDIR/joshua.config";
my %TUNEFILES = (
  'decoder_command' => "$TUNECONFDIR/decoder_command.qsub",
  'joshua.config'   => $JOSHUA_CONFIG_ORIG,
  'mert.config'     => "$TUNECONFDIR/mert.config",
  'pro.config'      => "$TUNECONFDIR/pro.config",
  'params.txt'      => "$TUNECONFDIR/params.txt",
);

# Whether to do MBR decoding on the n-best list (for test data).
my $DO_MBR = 0;

# Which aligner to use. The options are "giza" or "berkeley".
my $ALIGNER = "giza"; # "berkeley" or "giza" or "jacana"

# Filter rules to the following maximum scope (Hopkins & Langmead, 2011).
my $SCOPE = 3;

# What kind of filtering to use ("fast" or "exact").
my $FILTERING = "fast";

# This is the amount of memory made available to Joshua.  You'll need
# a lot more than this for SAMT decoding (though really it depends
# mostly on your grammar size)
my $JOSHUA_MEM = "3100m";

# the amount of memory available for hadoop processes (passed to
# Hadoop via -Dmapred.child.java.opts
my $HADOOP_MEM = "2g";

# The location of a custom core-site.xml file, if desired (optional).
my $HADOOP_CONF = undef;

# memory available to the parser
my $PARSER_MEM = "2g";

# memory available for building the language model
my $BUILDLM_MEM = "2G";

# Memory available for packing the grammar.
my $PACKER_MEM = "8g";

# Memory available for MERT/PRO.
my $TUNER_MEM = "8g";

# When qsub is called for decoding, these arguments should be passed to it.
my $QSUB_ARGS  = "";

# When qsub is called for aligning, these arguments should be passed to it.
my $QSUB_ALIGN_ARGS  = "-l h_rt=168:00:00,h_vmem=15g,mem_free=10g,num_proc=1";

# Amount of memory for the Berkeley aligner.
my $ALIGNER_MEM = "10g";

# Align corpus files a million lines at a time.
my $ALIGNER_BLOCKSIZE = 1000000;

# The number of machines to decode on.  If you set this higher than 1,
# you need to have qsub configured for your environment.
my $NUM_JOBS = 1;

# The number of threads to use at different pieces in the pipeline
# (giza, decoding)
my $NUM_THREADS = 1;

# which LM to use (kenlm or berkeleylm)
my $LM_TYPE = "kenlm";

# n-gram order
my $LM_ORDER = 5;

# Whether to build and include an LM from the target-side of the
# corpus when manually-specified LM files are passed with --lmfile.
my $DO_BUILD_LM_FROM_CORPUS = 1;

# Whether to build and include an LM from the target-side of the
# corpus when manually-specified LM files are passed with --lmfile.
my $DO_BUILD_CLASS_LM = 0;
my $CLASS_LM_CORPUS = undef;
my $CLASS_MAP = undef;
my $CLASS_LM_ORDER = 9;

# whether to tokenize and lowercase training, tuning, and test data
my $DO_PREPARE_CORPORA = 1;

# how many optimizer runs to perform
my $OPTIMIZER_RUNS = 1;

# what to use to create language models ("berkeleylm" or "srilm")
my $LM_GEN = "kenlm";
my $LM_OPTIONS = "";

my @STEPS = qw[FIRST SUBSAMPLE ALIGN PARSE THRAX GRAMMAR PHRASE TUNE MERT PRO TEST LAST];
my %STEPS = map { $STEPS[$_] => $_ + 1 } (0..$#STEPS);

my $NAME = undef;

# Methods to use for merging alignments (see Koehn et al., 2003).
# Options are union, {intersect, grow, srctotgt, tgttosrc}-{diag,final,final-and,diag-final,diag-final-and}
my $GIZA_MERGE = "grow-diag-final";

# Whether to merge all the --lmfile LMs into a single LM using weights based on the development corpus
my $MERGE_LMS = 0;

# Which tuner to use by default
my $TUNER = "mert";  # or "pro" or "mira"

# The number of iterations of the mira to run
my $MIRA_ITERATIONS = 15;

# location of already-parsed corpus
my $PARSED_CORPUS = undef;

# location of the ner tagger wrapper script for annotation
my $NER_TAGGER = undef;

# Allows the user to set a temp dir for various tasks
my $TMPDIR = "/tmp";

# Enable forest rescoring
my $LM_STATE_MINIMIZATION = 1;

my $NBEST = 300;

my $REORDERING_LIMIT = 6;
my $NUM_TRANSLATION_OPTIONS = 20;

my $retval = GetOptions(
  "readme=s"    => \$README,
  "corpus=s"        => \@CORPORA,
  "parsed-corpus=s"   => \$PARSED_CORPUS,
  "tune=s"          => \$TUNE,
  "test=s"            => \$TEST,
  "prepare!"          => \$DO_PREPARE_CORPORA,
  "name=s"            => \$NAME,
  "aligner=s"         => \$ALIGNER,
  "alignment=s"      => \$ALIGNMENT,
  "aligner-mem=s"     => \$ALIGNER_MEM,
  "giza-merge=s"      => \$GIZA_MERGE,
  "source=s"          => \$SOURCE,
  "target=s"         => \$TARGET,
  "rundir=s"        => \$RUNDIR,
  "filter-tm!"        => \$DO_FILTER_TM,
  "scope=i"           => \$SCOPE,
  "filtering=s"       => \$FILTERING,
  "lm=s"              => \$LM_TYPE,
  "lmfile=s"        => \@LMFILES,
  "merge-lms!"        => \$MERGE_LMS,
  "lm-gen=s"          => \$LM_GEN,
  "lm-gen-options=s"          => \$LM_OPTIONS,
  "lm-order=i"        => \$LM_ORDER,
  "corpus-lm!"        => \$DO_BUILD_LM_FROM_CORPUS,
  "witten-bell!"     => \$WITTEN_BELL,
  "tune-grammar=s"    => \$TUNE_GRAMMAR_FILE,
  "test-grammar=s"    => \$TEST_GRAMMAR_FILE,
  "grammar=s"        => \$GRAMMAR_FILE,
  "glue-grammar=s"     => \$GLUE_GRAMMAR_FILE,
  "maxspan=i"         => \$MAXSPAN,
  "mbr!"              => \$DO_MBR,
  "type=s"           => \$GRAMMAR_TYPE,
  "ghkm-extractor=s"  => \$GHKM_EXTRACTOR,
  "extract-options=s" => \$EXTRACT_OPTIONS,
  "maxlen=i"        => \$MAXLEN,
  "maxlen-tune=i"        => \$MAXLEN_TUNE,
  "maxlen-test=i"        => \$MAXLEN_TEST,
  "tokenizer-source=s"      => \$TOKENIZER_SOURCE,
  "tokenizer-target=s"      => \$TOKENIZER_TARGET,
  "joshua-config=s"   => \$TUNEFILES{'joshua.config'},
  "pro-config=s"   => \$TUNEFILES{'pro.config'},
  "params-txt=s"   => \$TUNEFILES{'params.txt'},
  "joshua-args=s"      => \$JOSHUA_ARGS,
  "joshua-mem=s"      => \$JOSHUA_MEM,
  "hadoop-mem=s"      => \$HADOOP_MEM,
  "parser-mem=s"      => \$PARSER_MEM,
  "buildlm-mem=s"     => \$BUILDLM_MEM,
  "packer-mem=s"      => \$PACKER_MEM,
  "pack!"             => \$DO_PACK_GRAMMARS,
  "decoder-command=s" => \$TUNEFILES{'decoder_command'},
  "tuner=s"           => \$TUNER,
  "tuner-mem=s"       => \$TUNER_MEM,
  "mira-iterations=i" => \$MIRA_ITERATIONS,
  "thrax=s"           => \$THRAX,
  "thrax-conf=s"      => \$THRAX_CONF_FILE,
  "jobs=i"            => \$NUM_JOBS,
  "threads=i"         => \$NUM_THREADS,
  "subsample!"       => \$DO_SUBSAMPLE,
  "qsub-args=s"      => \$QSUB_ARGS,
  "qsub-align-args=s"      => \$QSUB_ALIGN_ARGS,
  "first-step=s"     => \$FIRST_STEP,
  "last-step=s"      => \$LAST_STEP,
  "aligner-chunk-size=s" => \$ALIGNER_BLOCKSIZE,
  "hadoop=s"          => \$HADOOP,
  "hadoop-conf=s"          => \$HADOOP_CONF,
  "optimizer-runs=i"  => \$OPTIMIZER_RUNS,
  "tmp=s"             => \$TMPDIR,
  "nbest=i"           => \$NBEST,
  "reordering-limit=i" => \$REORDERING_LIMIT,
  "num-translation-options=i" => \$NUM_TRANSLATION_OPTIONS,
  "ner-tagger=s"   => \$NER_TAGGER,
  "class-lm!"     => \$DO_BUILD_CLASS_LM,
  "class-lm-corpus=s"   => \$CLASS_LM_CORPUS,
  "class-map"     => \$CLASS_MAP,
);

if (! $retval) {
  print "Invalid usage, quitting\n";
  exit 1;
}

$RUNDIR = get_absolute_path($RUNDIR);

$TUNER = lc $TUNER;

my $DOING_LATTICES = 0;

# Prepend a space to the arguments list if it's non-empty and doesn't already have the space.
if ($JOSHUA_ARGS ne "" and $JOSHUA_ARGS !~ /^\s/) {
  $JOSHUA_ARGS = " $JOSHUA_ARGS";
}

$TUNEFILES{'joshua.config'} = get_absolute_path($TUNEFILES{'joshua.config'});
$TUNEFILES{'pro.config'} = get_absolute_path($TUNEFILES{'pro.config'});
$TUNEFILES{'params.txt'} = get_absolute_path($TUNEFILES{'params.txt'});
$TUNEFILES{'decoder_command'} = get_absolute_path($TUNEFILES{'decoder_command'});

my %DATA_DIRS = (
  train => get_absolute_path("$RUNDIR/$DATA_DIR/train"),
  tune  => get_absolute_path("$RUNDIR/$DATA_DIR/tune"),
  test  => get_absolute_path("$RUNDIR/$DATA_DIR/test"),
);

if (defined $NAME) {
  map { $DATA_DIRS{$_} .= "/$NAME" } (keys %DATA_DIRS);
}

# capitalize these to offset a common error:
$FIRST_STEP = uc($FIRST_STEP);
$LAST_STEP  = uc($LAST_STEP);

$| = 1;

my $cachepipe = new CachePipe();

# This tells cachepipe not to include the command signature when determining to run a command.  Note
# that this is not backwards compatible!
$cachepipe->omit_cmd();

$SIG{INT} = sub { 
  print "* Got C-c, quitting\n";
  $cachepipe->cleanup();
  exit 1; 
};

# if no LMs were specified, we need to build one from the target side of the corpus
if (scalar @LMFILES == 0) {
  $DO_BUILD_LM_FROM_CORPUS = 1;
}

## Sanity Checking ###################################################

# If a language model was specified and no corpus was given to build another one from the target
# side of the training data (which could happen, for example, when starting at the tuning step with
# an existing LM), turn off building an LM from the corpus.  The user could have done this
# explicitly with --no-corpus-lm, but might have forgotten to, and we con't want to pester them with
# an error about easily-inferrable intentions.
if (scalar @LMFILES && ! scalar(@CORPORA)) {
  $DO_BUILD_LM_FROM_CORPUS = 0;
}


# if merging LMs, make sure there are at least 2 LMs to merge.
# first, pin $DO_BUILD_LM_FROM_CORPUS to 0 or 1 so that the subsequent check works.
if ($MERGE_LMS) {
  if ($DO_BUILD_LM_FROM_CORPUS != 0) {
    $DO_BUILD_LM_FROM_CORPUS = 1
  }

  if (@LMFILES + $DO_BUILD_LM_FROM_CORPUS < 2) {
    print "* FATAL: I need 2 or more language models to merge (including the corpus target-side LM).";
    exit 2;
  }
}

# absolutize LM file paths
map {
  $LMFILES[$_] = get_absolute_path($LMFILES[$_]);
} 0..$#LMFILES;

# make sure the LMs exist
foreach my $lmfile (@LMFILES) {
  if (! -e $lmfile) {
    print "* FATAL: couldn't find language model file '$lmfile'\n";
    exit 1;
  }
}

# case-normalize this
$GRAMMAR_TYPE = lc $GRAMMAR_TYPE;

if ($GRAMMAR_TYPE eq "phrase") {
  $SEARCH_ALGORITHM = "stack";
  $MAXSPAN = 0;
}

# make sure source and target were specified
if (! defined $SOURCE or $SOURCE eq "") {
  print "* FATAL: I need a source language extension (--source)\n";
  exit 1;
}
if (! defined $TARGET or $TARGET eq "") {
  print "* FATAL: I need a target language extension (--target)\n";
  exit 1;
}

# make sure a corpus was provided if we're doing any step before tuning
if (@CORPORA == 0 and $STEPS{$FIRST_STEP} < $STEPS{TUNE}) {
  print "* FATAL: need at least one training corpus (--corpus)\n";
  exit 1;
}

# make sure a tuning corpus was provided if we're doing tuning
if (! defined $TUNE and ($STEPS{$FIRST_STEP} <= $STEPS{TUNE}
                         and $STEPS{$LAST_STEP} >= $STEPS{TUNE})) { 
  print "* FATAL: need a tuning set (--tune)\n";
  exit 1;
}

# make sure a test corpus was provided if we're decoding a test set
if (! defined $TEST and ($STEPS{$FIRST_STEP} <= $STEPS{TEST}
                         and $STEPS{$LAST_STEP} >= $STEPS{TEST})) {
  print "* FATAL: need a test set (--test)\n";
  exit 1;
}

# make sure a grammar file was given if we're skipping training
if (! defined $GRAMMAR_FILE) {
  if ($STEPS{$FIRST_STEP} >= $STEPS{TEST}) {
    if (! defined $TEST_GRAMMAR_FILE) {
      print "* FATAL: need a grammar (--grammar or --test-grammar) if you're skipping to testing\n";
			exit 1;
		}
  } elsif ($STEPS{$FIRST_STEP} >= $STEPS{TUNE}) {
		if (! defined $TUNE_GRAMMAR_FILE) {
			print "* FATAL: need a grammar (--grammar or --tune-grammar) if you're skipping grammar learning\n";
			exit 1;
		}
  }
}

# make sure SRILM is defined if we're building a language model
if ($LM_GEN eq "srilm" && (scalar @LMFILES == 0) && $STEPS{$FIRST_STEP} <= $STEPS{TUNE} && $STEPS{$LAST_STEP} >= $STEPS{TUNE}) {
  not_defined("SRILM") unless exists $ENV{SRILM} and -d $ENV{SRILM};
}

# check for file presence
if (defined $GRAMMAR_FILE and ! -e $GRAMMAR_FILE) {
  print "* FATAL: couldn't find grammar file '$GRAMMAR_FILE'\n";
  exit 1;
}
if (defined $TUNE_GRAMMAR_FILE and ! -e $TUNE_GRAMMAR_FILE) {
  print "* FATAL: couldn't find tuning grammar file '$TUNE_GRAMMAR_FILE'\n";
  exit 1;
}
if (defined $TEST_GRAMMAR_FILE and ! -e $TEST_GRAMMAR_FILE) {
  print "* FATAL: couldn't find test grammar file '$TEST_GRAMMAR_FILE'\n";
  exit 1;
}
if (defined $ALIGNMENT and ! -e $ALIGNMENT) {
  print "* FATAL: couldn't find alignment file '$ALIGNMENT'\n";
  exit 1;
}

# If $CORPUS was a relative path, prepend the starting directory (under the assumption it was
# relative to there).  This makes sure that everything will still work if we change the run
# directory.
map {
  $CORPORA[$_] = get_absolute_path("$CORPORA[$_]");
} (0..$#CORPORA);

# Do the same for tuning and test data, and other files
$TUNE = get_absolute_path($TUNE);
$TEST = get_absolute_path($TEST);

$GRAMMAR_FILE = get_absolute_path($GRAMMAR_FILE);
$GLUE_GRAMMAR_FILE = get_absolute_path($GLUE_GRAMMAR_FILE);
$TUNE_GRAMMAR_FILE = get_absolute_path($TUNE_GRAMMAR_FILE);
$TEST_GRAMMAR_FILE = get_absolute_path($TEST_GRAMMAR_FILE);
$THRAX_CONF_FILE = get_absolute_path($THRAX_CONF_FILE);
$ALIGNMENT = get_absolute_path($ALIGNMENT);
$HADOOP_CONF = get_absolute_path($HADOOP_CONF);

foreach my $corpus (@CORPORA) {
  foreach my $ext ($TARGET,$SOURCE) {
    if (! -e "$corpus.$ext") {
      print "* FATAL: can't find '$corpus.$ext'";
      exit 1;
    } 
  }
}

if ($ALIGNER ne "giza" and $ALIGNER ne "berkeley" and $ALIGNER ne "jacana") {
  print "* FATAL: aligner must be one of 'giza', 'berkeley' or 'jacana' (only French-English)\n";
  exit 1;
}

if ($LM_TYPE ne "kenlm" and $LM_TYPE ne "berkeleylm") {
  print "* FATAL: lm type (--lm) must be one of 'kenlm' or 'berkeleylm'\n";
  exit 1;
}

if ($LM_TYPE ne "kenlm") {
  $LM_STATE_MINIMIZATION = 0;
}

if ($LM_GEN ne "berkeleylm" and $LM_GEN ne "srilm" and $LM_GEN ne "kenlm") {
  print "* FATAL: lm generating code (--lm-gen) must be one of 'kenlm' (default), 'berkeleylm', or 'srilm'\n";
  exit 1;
}

if ($TUNER eq "mira") {
  if (! defined $MOSES) {
    print "* FATAL: using MIRA for tuning requires setting the MOSES environment variable\n";
    exit 1;
  }
}

if ($TUNER ne "mert" and $TUNER ne "mira" and $TUNER ne "pro") {
  print "* FATAL: --tuner must be one of 'mert', 'pro', or 'mira'.\n";
  exit 1;
}

$FILTERING = lc $FILTERING;
if ($FILTERING eq "fast") {
  $FILTERING = "-f"
} elsif ($FILTERING eq "exact") {
  $FILTERING = "-e";
} elsif ($FILTERING eq "loose") {
  $FILTERING = "-l";
} else {
  print "* FATAL: --filtering must be one of 'fast' (default) or 'exact' or 'loose'\n";
  exit 1;
}

if (defined $HADOOP_CONF && ! -e $HADOOP_CONF) {
  print STDERR "* FATAL: Couldn't find \$HADOOP_CONF file '$HADOOP_CONF'\n";
  exit 1;
}

## END SANITY CHECKS

####################################################################################################
## Dependent variable setting ######################################################################
####################################################################################################

# if parallelization is turned off, then use the sequential version of
# the decoder command
if ($NUM_JOBS == 1) {
  $TUNEFILES{'decoder_command'} = "$TUNECONFDIR/decoder_command.sequential";
}

my $OOV = ($GRAMMAR_TYPE eq "hiero" or $GRAMMAR_TYPE eq "itg" or $GRAMMAR_TYPE eq "phrase") ? "X" : "OOV";

# The phrasal system should use the ITG grammar, allowing for limited distortion
if ($GRAMMAR_TYPE eq "phrasal") {
  $GLUE_GRAMMAR_FILE = get_absolute_path("$JOSHUA/scripts/training/templates/glue-grammar.itg");
}

# use this default unless it's already been defined by a command-line argument
$THRAX_CONF_FILE = "$JOSHUA/scripts/training/templates/thrax-$GRAMMAR_TYPE.conf" unless defined $THRAX_CONF_FILE;

mkdir $RUNDIR unless -d $RUNDIR;
chdir($RUNDIR);

if (defined $README) {
  open DESC, ">README" or die "can't write README file";
  print DESC $README;
  print DESC $/;
  close DESC;
}

# default values -- these are overridden if the full script is run
# (after tokenization and normalization)
my (%TRAIN,%TUNE,%TEST);
if (@CORPORA) {
  $TRAIN{prefix} = $CORPORA[0];
  $TRAIN{source} = "$CORPORA[0].$SOURCE";
  $TRAIN{target} = "$CORPORA[0].$TARGET";
}

# set the location of the parsed corpus if that was defined
if (defined $PARSED_CORPUS) {
  $TRAIN{parsed} = get_absolute_path($PARSED_CORPUS);
}

if ($TUNE) {
  $TUNE{source} = "$TUNE.$SOURCE";
  $TUNE{target} = "$TUNE.$TARGET";

  if (! -e "$TUNE{source}") {
    print "* FATAL: couldn't find tune source file at '$TUNE{source}'\n";
    exit;
  }
}

if ($TEST) {
  $TEST{source} = "$TEST.$SOURCE";
  $TEST{target} = "$TEST.$TARGET";

  if (! -e "$TEST{source}") {
    print "* FATAL: couldn't find test source file at '$TEST{source}'\n";
    exit;
  }
}

if ($FIRST_STEP ne "FIRST") {
  if (@CORPORA > 1) {
		print "* FATAL: you can't skip steps if you specify more than one --corpus\n";
		exit(1);
  }

  if (eval { goto $FIRST_STEP }) {
		print "* Skipping to step $FIRST_STEP\n";
		goto $FIRST_STEP;
  } else {
		print "* No such step $FIRST_STEP\n";
		exit 1;
  }
}

## STEP 1: filter and preprocess corpora #############################
FIRST:
    ;

if (defined $ALIGNMENT) {
  print "* FATAL: it doesn't make sense to provide an alignment and then do\n";
  print "  tokenization.  Either remove --alignment or specify a first step\n";
  print "  of Thrax (--first-step THRAX)\n";
  exit 1;
}

if (@CORPORA == 0) {
  print "* FATAL: need at least one training corpus (--corpus)\n";
  exit 1;
}

# prepare the training data
my %PREPPED = (
  TRAIN => 0,
  TUNE => 0,
  TEST => 0
		);


if ($DO_PREPARE_CORPORA) {
  my $prefixes = prepare_data("train",\@CORPORA,$MAXLEN);

  # used for parsing
  $TRAIN{mixedcase} = "$DATA_DIRS{train}/$prefixes->{shortened}.$TARGET.gz";

  $TRAIN{prefix} = "$DATA_DIRS{train}/corpus";
  $TRAIN{source} = "$DATA_DIRS{train}/corpus.$SOURCE";
  $TRAIN{target} = "$DATA_DIRS{train}/corpus.$TARGET";
  $PREPPED{TRAIN} = 1;
}

# prepare the tuning and development data
if (defined $TUNE and $DO_PREPARE_CORPORA) {
  my $prefixes = prepare_data("tune",[$TUNE],$MAXLEN_TUNE);
  $TUNE{source} = "$DATA_DIRS{tune}/$prefixes->{lowercased}.$SOURCE";
  $TUNE{target} = "$DATA_DIRS{tune}/$prefixes->{lowercased}.$TARGET";
  my $ner_return = ner_annotate("$TUNE{source}", "$TUNE{source}.ner", $SOURCE);
  if ($ner_return == 2) {
    $TUNE{source} = "$TUNE{source}.ner";
  }
  $PREPPED{TUNE} = 1;
}

if (defined $TEST and $DO_PREPARE_CORPORA) {
  my $prefixes = prepare_data("test",[$TEST],$MAXLEN_TEST);
  $TEST{source} = "$DATA_DIRS{test}/$prefixes->{lowercased}.$SOURCE";
  $TEST{target} = "$DATA_DIRS{test}/$prefixes->{lowercased}.$TARGET";
  my $ner_return = ner_annotate("$TEST{source}", "$TEST{source}.ner", $SOURCE);
  if ($ner_return == 2) {
    $TEST{source} = "$TEST{source}.ner";
  }
  $PREPPED{TEST} = 1;
}

maybe_quit("FIRST");

## SUBSAMPLE #########################################################

SUBSAMPLE:
    ;

# subsample
		if ($DO_SUBSAMPLE) {
			mkdir("$DATA_DIRS{train}/subsampled") unless -d "$DATA_DIRS{train}/subsampled";

			$cachepipe->cmd("subsample-manifest",
											"echo corpus > $DATA_DIRS{train}/subsampled/manifest",
											"$DATA_DIRS{train}/subsampled/manifest");

			$cachepipe->cmd("subsample-testdata",
											"cat $TUNE{source} $TEST{source} > $DATA_DIRS{train}/subsampled/test-data",
											$TUNE{source},
											$TEST{source},
											"$DATA_DIRS{train}/subsampled/test-data");

			$cachepipe->cmd("subsample",
											"java -Xmx4g -Dfile.encoding=utf8 -cp $JOSHUA/bin:$JOSHUA/lib/commons-cli-2.0-SNAPSHOT.jar joshua.subsample.Subsampler -e $TARGET -f $SOURCE -epath $DATA_DIRS{train}/ -fpath $DATA_DIRS{train}/ -output $DATA_DIRS{train}/subsampled/subsampled.$MAXLEN -ratio 1.04 -test $DATA_DIRS{train}/subsampled/test-data -training $DATA_DIRS{train}/subsampled/manifest",
											"$DATA_DIRS{train}/subsampled/manifest",
											"$DATA_DIRS{train}/subsampled/test-data",
											$TRAIN{source},
											$TRAIN{target},
											"$DATA_DIRS{train}/subsampled/subsampled.$MAXLEN.$TARGET",
											"$DATA_DIRS{train}/subsampled/subsampled.$MAXLEN.$SOURCE");

			# rewrite the symlinks to point to the subsampled corpus
			foreach my $lang ($TARGET,$SOURCE) {
				system("ln -sf subsampled/subsampled.$MAXLEN.$lang $DATA_DIRS{train}/corpus.$lang");
			}
}

maybe_quit("SUBSAMPLE");


## ALIGN #############################################################

ALIGN:
    ;

# This basically means that we've skipped tokenization, in which case
# we still want to move the input files into the canonical place
if ($FIRST_STEP eq "ALIGN") {
  if (defined $ALIGNMENT) {
    print "* FATAL: It doesn't make sense to provide an alignment\n";
    print "  but not to skip the tokenization and subsampling steps\n";
    exit 1;
  }

  # TODO: copy the files into the canonical place 

  # Jumping straight to alignment is probably the same thing as
  # skipping tokenization, and might also be implemented by a
  # --no-tokenization flag
}

# skip this step if an alignment was provided
if (! defined $ALIGNMENT) {

  # We process the data in chunks which by default are 1,000,000 sentence pairs.  So first split up
  # the data into those chunks.
  system("mkdir","-p","$DATA_DIRS{train}/splits") unless -d "$DATA_DIRS{train}/splits";

  $cachepipe->cmd("source-numlines",
									"cat $TRAIN{source} | wc -l",
									$TRAIN{source});
  my $numlines = $cachepipe->stdout();
  my $numchunks = ceil($numlines / $ALIGNER_BLOCKSIZE);

  open TARGET, $TRAIN{target} or die "can't read $TRAIN{target}";
  open SOURCE, $TRAIN{source} or die "can't read $TRAIN{source}";

  my $lastchunk = -1;
  while (my $target = <TARGET>) {
		my $source = <SOURCE>;

		# We want to prevent a very small last chunk, which we accomplish
		# by folding the last chunk into the penultimate chunk.
		my $chunk = ($numchunks <= 2)
				? 0 
				: min($numchunks - 2,
							int( (${.} - 1) / $ALIGNER_BLOCKSIZE ));
		
		if ($chunk != $lastchunk) {
			close CHUNK_SOURCE;
			close CHUNK_TARGET;
			open CHUNK_SOURCE, ">", "$DATA_DIRS{train}/splits/corpus.$SOURCE.$chunk" or die;
			open CHUNK_TARGET, ">", "$DATA_DIRS{train}/splits/corpus.$TARGET.$chunk" or die;

			$lastchunk = $chunk;
		}

		print CHUNK_SOURCE $source;
		print CHUNK_TARGET $target;
  }
  close CHUNK_SOURCE;
  close CHUNK_TARGET;

  close SOURCE;
  close TARGET;

  # my $max_aligner_threads = $NUM_THREADS;
  # if ($ALIGNER eq "giza" and $max_aligner_threads > 1) {
  #   $max_aligner_threads /= 2;
  # }

  # # With multi-threading, we can use a pool to set up concurrent GIZA jobs on the chunks.
  #
  # TODO: implement this.  There appears to be a problem with calling system() in threads.
  #
  # my $pool = new Thread::Pool(Min => 1, Max => $max_aligner_threads);

  system("mkdir alignments") unless -d "alignments";

  if ($lastchunk == 0 || $NUM_JOBS == 1) {
    system("seq 0 $lastchunk | $SCRIPTDIR/training/paralign.pl -aligner $ALIGNER -num_threads $NUM_THREADS -giza_merge $GIZA_MERGE -aligner_mem $ALIGNER_MEM -source $SOURCE -target $TARGET -giza_trainer \"$GIZA_TRAINER\" -train_dir \"$DATA_DIRS{train}\" > alignments/run.log");
  } else {
    system("seq 0 $lastchunk | $JOSHUA/scripts/training/parallelize/parallelize.pl --err err --jobs $NUM_JOBS --qsub-args \"$QSUB_ALIGN_ARGS\" -p $ALIGNER_MEM -- $SCRIPTDIR/training/paralign.pl -aligner $ALIGNER -num_threads $NUM_THREADS -giza_merge $GIZA_MERGE -aligner_mem $ALIGNER_MEM -source $SOURCE -target $TARGET -giza_trainer \"$GIZA_TRAINER\" -train_dir \"$DATA_DIRS{train}\" > alignments/run.log");
  }

  my @aligned_files;
  if ($ALIGNER eq "giza") {
    @aligned_files = map { "alignments/$_/model/aligned.$GIZA_MERGE" } (0..$lastchunk);
  } elsif ($ALIGNER eq "berkeley") {
    @aligned_files = map { "alignments/$_/training.align" } (0..$lastchunk);
  } elsif ($ALIGNER eq "jacana") {
    @aligned_files = map { "alignments/$_/training.align" } (0..$lastchunk);
  }
	my $aligned_file_list = join(" ", @aligned_files);

  # wait for all the threads to finish
  # $pool->join();

	# combine the alignments
	$cachepipe->cmd("aligner-combine",
									"cat $aligned_file_list > alignments/training.align",
									$aligned_files[-1],
									"alignments/training.align");

  # at the end, all the files are concatenated into a single alignment file parallel to the input
  # corpora
  $ALIGNMENT = "alignments/training.align";
}

maybe_quit("ALIGN");


## PARSE #############################################################

PARSE:
    ;

# Parsing only happens for SAMT grammars.

if ($FIRST_STEP eq "PARSE" and ($GRAMMAR_TYPE eq "hiero" or $GRAMMAR_TYPE eq "phrasal" or $GRAMMAR_TYPE eq "phrase")) {
  print STDERR "* FATAL: parsing doesn't apply to hiero grammars; You need to add '--type samt|ghkm'\n";
  exit;
}

if ($GRAMMAR_TYPE eq "samt" || $GRAMMAR_TYPE eq "ghkm") {

  # If the user passed in the already-parsed corpus, use that (after copying it into place)
  if (defined $TRAIN{parsed} && -e $TRAIN{parsed}) {
    # copy and adjust the location of the file to its canonical location
    system("cp $TRAIN{parsed} $DATA_DIRS{train}/corpus.parsed.$TARGET");
    $TRAIN{parsed} = "$DATA_DIRS{train}/corpus.parsed.$TARGET";
  } else {

    system("mkdir -p $DATA_DIRS{train}") unless -e $DATA_DIRS{train};

    $cachepipe->cmd("build-vocab",
                    "cat $TRAIN{target} | $SCRIPTDIR/training/build-vocab.pl > $DATA_DIRS{train}/vocab.$TARGET",
                    $TRAIN{target},
                    "$DATA_DIRS{train}/vocab.$TARGET");

    my $file_to_parse = (exists $TRAIN{mixedcase}) ? $TRAIN{mixedcase} : $TRAIN{target};

    if ($NUM_JOBS > 1) {
      # the black-box parallelizer model doesn't work with multiple
      # threads, so we're always spawning single-threaded instances here

      # open PARSE, ">parse.sh" or die;
      # print PARSE "cat $TRAIN{target} | $JOSHUA/scripts/training/parallelize/parallelize.pl --jobs $NUM_JOBS --qsub-args \"$QSUB_ARGS\" -- java -d64 -Xmx${PARSER_MEM} -jar $JOSHUA/lib/BerkeleyParser.jar -gr $JOSHUA/lib/eng_sm6.gr -nThreads 1 | sed 's/^\(/\(TOP/' | tee $DATA_DIRS{train}/corpus.$TARGET.parsed.mc | perl -pi -e 's/(\\S+)\\)/lc(\$1).\")\"/ge' | tee $DATA_DIRS{train}/corpus.$TARGET.parsed | perl $SCRIPTDIR/training/add-OOVs.pl $DATA_DIRS{train}/vocab.$TARGET > $DATA_DIRS{train}/corpus.parsed.$TARGET\n";
      # close PARSE;
      # chmod 0755, "parse.sh";
      # $cachepipe->cmd("parse",
      #         "setsid ./parse.sh",
      #         "$TRAIN{target}",
      #         "$DATA_DIRS{train}/corpus.parsed.$TARGET");

      $cachepipe->cmd("parse",
                      "$CAT $file_to_parse | $JOSHUA/scripts/training/parallelize/parallelize.pl --jobs $NUM_JOBS --qsub-args \"$QSUB_ARGS\" -p 8g -- java -d64 -Xmx${PARSER_MEM} -jar $JOSHUA/lib/BerkeleyParser.jar -gr $JOSHUA/lib/eng_sm6.gr -nThreads 1 | sed 's/^(())\$//; s/^(/(TOP/' | perl $SCRIPTDIR/training/add-OOVs.pl $DATA_DIRS{train}/vocab.$TARGET | tee $DATA_DIRS{train}/corpus.$TARGET.Parsed | $SCRIPTDIR/training/lowercase-leaves.pl > $DATA_DIRS{train}/corpus.parsed.$TARGET",
                      "$TRAIN{target}",
                      "$DATA_DIRS{train}/corpus.parsed.$TARGET");
    } else {
      # Multi-threading in the Berkeley parser is broken, so we use a black-box parallelizer on top
      # of it.
      $cachepipe->cmd("parse",
                      "$CAT $file_to_parse | $JOSHUA/scripts/training/parallelize/parallelize.pl --jobs $NUM_THREADS --use-fork -- java -d64 -Xmx${PARSER_MEM} -jar $JOSHUA/lib/BerkeleyParser.jar -gr $JOSHUA/lib/eng_sm6.gr -nThreads 1 | sed 's/^(())\$//; s/^(/(TOP/' | perl $SCRIPTDIR/training/add-OOVs.pl $DATA_DIRS{train}/vocab.$TARGET | tee $DATA_DIRS{train}/corpus.$TARGET.Parsed | $SCRIPTDIR/training/lowercase-leaves.pl > $DATA_DIRS{train}/corpus.parsed.$TARGET",
                      "$TRAIN{target}",
                      "$DATA_DIRS{train}/corpus.parsed.$TARGET");
    }

    $TRAIN{parsed} = "$DATA_DIRS{train}/corpus.parsed.$TARGET";
  }
}

maybe_quit("PARSE");

## THRAX #############################################################

GRAMMAR:
    ;
THRAX:
    ;
PHRASE:
    ;

system("mkdir -p $DATA_DIRS{train}") unless -d $DATA_DIRS{train};

if ($GRAMMAR_TYPE eq "samt" || $GRAMMAR_TYPE eq "ghkm") {

  # if we jumped right here, $TRAIN{target} should be parsed
  if (exists $TRAIN{parsed}) {
		# parsing step happened in-script or a parsed corpus was passed in explicitly, all is well

  } elsif (already_parsed($TRAIN{target})) {
		# skipped straight to this step, passing a parsed corpus

		$TRAIN{parsed} = "$DATA_DIRS{train}/corpus.parsed.$TARGET";
		
		$cachepipe->cmd("cp-train-$TARGET",
										"cp $TRAIN{target} $TRAIN{parsed}",
										$TRAIN{target}, 
										$TRAIN{parsed});

		$TRAIN{target} = "$DATA_DIRS{train}/corpus.$TARGET";

		# now extract the leaves of the parsed corpus
		$cachepipe->cmd("extract-leaves",
										"cat $TRAIN{parsed} | perl -pe 's/\\(.*?(\\S\+)\\)\+?/\$1/g' | perl -pe 's/\\)//g' > $TRAIN{target}",
										$TRAIN{parsed},
										$TRAIN{target});

		if ($TRAIN{source} ne "$DATA_DIRS{train}/corpus.$SOURCE") {
			$cachepipe->cmd("cp-train-$SOURCE",
											"cp $TRAIN{source} $DATA_DIRS{train}/corpus.$SOURCE",
											$TRAIN{source}, "$DATA_DIRS{train}/corpus.$SOURCE");
			$TRAIN{source} = "$DATA_DIRS{train}/corpus.$SOURCE";
		}

  } else {
		print "* FATAL: You requested to build an SAMT grammar, but provided an\n";
		print "  unparsed corpus.  Please re-run the pipeline and begin no later\n";
		print "  than the PARSE step (--first-step PARSE), or pass in a parsed corpus\n";
		print "  using --parsed-corpus CORPUS.\n";
		exit 1;
  }
	
}

# we may have skipped directly to this step, in which case we need to
# ensure an alignment was provided
if (! defined $ALIGNMENT) {
  print "* FATAL: no alignment file specified\n";
  exit(1);
}

# Look for a pre-existing grammar, since building it is expensive, and something we want to
# avoid if this is a rerun
if (-e "grammar.gz" && ! -z "grammar.gz") {
  chomp(my $is_empty = `gzip -cd grammar.gz | head | wc -l`);
  $GRAMMAR_FILE = "grammar.gz" unless ($is_empty == 0);
}

# If the grammar file wasn't specified
if (! defined $GRAMMAR_FILE) {

  my $target_file = ($GRAMMAR_TYPE eq "hiero" or $GRAMMAR_TYPE eq "phrasal" or $GRAMMAR_TYPE eq "phrase") ? $TRAIN{target} : $TRAIN{parsed};

  if ($GRAMMAR_TYPE eq "ghkm") {
    if ($GHKM_EXTRACTOR eq "galley") {
      $cachepipe->cmd("ghkm-extract",
                      "java -Xmx4g -Xms4g -cp $JOSHUA/lib/ghkm-modified.jar:$JOSHUA/lib/fastutil.jar -XX:+UseCompressedOops edu.stanford.nlp.mt.syntax.ghkm.RuleExtractor -fCorpus $TRAIN{source} -eParsedCorpus $target_file -align $ALIGNMENT -threads $NUM_THREADS -joshuaFormat true -maxCompositions 1 -reversedAlignment false | $SCRIPTDIR/support/splittabs.pl ghkm-mapping.gz grammar.gz",
                      $ALIGNMENT,
                      "grammar.gz");
    } elsif ($GHKM_EXTRACTOR eq "moses") {
      # XML-ize, also replacing unary chains with OOV at the bottom by removing their unary parents
      $cachepipe->cmd("ghkm-moses-xmlize",
                      "cat $target_file | perl -pe 's/\\(\\S+ \\(OOV (.*?)\\)\\)/(OOV \$1)/g' | $MOSES/scripts/training/wrappers/berkeleyparsed2mosesxml.perl > $DATA_DIRS{train}/corpus.xml",
                      # "cat $target_file | perl -pe 's/\\(\\S+ \\(OOV (.*?)\\)\\)/(OOV \$1)/g' > $DATA_DIRS{train}/corpus.ptb",
                      $target_file,
                      "$DATA_DIRS{train}/corpus.xml");

      if (! -e "$DATA_DIRS{train}/corpus.$SOURCE") {
        system("ln -sf $TRAIN{source} $DATA_DIRS{train}/corpus.$SOURCE");
      }

      if ($ALIGNMENT ne "alignments/training.align") {
        system("mkdir alignments") unless -d "alignments";
        system("ln -sf $ALIGNMENT alignments/training.align");
        $ALIGNMENT = "alignments/training.align";
      }

      system("mkdir model");
      $cachepipe->cmd("ghkm-moses-extract",
                      "$MOSES/scripts/training/train-model.perl --first-step 4 --last-step 6 --corpus $DATA_DIRS{train}/corpus --ghkm --f $SOURCE --e xml --alignment-file alignments/training --alignment align --target-syntax --cores $NUM_THREADS --pcfg --alt-direct-rule-score-1 --ghkm-tree-fragments --glue-grammar --glue-grammar-file glue-grammar.ghkm --extract-options \"$EXTRACT_OPTIONS --UnknownWordLabel oov-labels.txt\"",
                      "$DATA_DIRS{train}/corpus.xml",
                      "glue-grammar.ghkm",
                      "model/rule-table.gz");

      open LABELS, "oov-labels.txt";
      chomp(my @labels = <LABELS>);
      close LABELS;
      my $oov_list = "\"" . join(" ", @labels) . "\"";
      $JOSHUA_ARGS .= " -oov-list $oov_list";

      $cachepipe->cmd("ghkm-moses-convert",
                      "gzip -cd model/rule-table.gz | /home/hltcoe/mpost/code/joshua/scripts/support/moses2joshua_grammar.pl -m rule-fragment-map.txt | gzip -9n > grammar.gz",
                      "model/rule-table.gz",
                      "grammar.gz");

    } else {
      print STDERR "* FATAL: no such GHKM extractor '$GHKM_EXTRACTOR'\n";
      exit(1);
    }

    $GRAMMAR_FILE = "grammar.gz";

  } elsif ($GRAMMAR_TYPE eq "phrase") {

    mkdir("model") unless -d "model";

    if ($ALIGNMENT ne "alignments/training.align") {
      system("mkdir alignments") unless -d "alignments";
      system("ln -sf $ALIGNMENT alignments/training.align");
      $ALIGNMENT = "alignments/training.align";
    }

    # Compute lexical probabilities
    $cachepipe->cmd("build-lex-trans",
                    "$MOSES/scripts/training/train-model.perl -mgiza -mgiza-cpus $NUM_THREADS -dont-zip -first-step 4 -last-step 4 -external-bin-dir $MOSES/bin -f $SOURCE -e $TARGET -max-phrase-length $MAX_PHRASE_LEN -score-options '--GoodTuring' -parallel -lexical-file model/lex -alignment-file alignments/training -alignment align -corpus $TRAIN{prefix}",
                    $TRAIN{source},
                    $TRAIN{target},
                    $ALIGNMENT,
                    "model/lex.e2f",
                    "model/lex.f2e"
        );

    # Extract the phrases
    $cachepipe->cmd("extract-phrases",
                    "$MOSES/scripts/training/train-model.perl -mgiza -mgiza-cpus $NUM_THREADS -dont-zip -first-step 5 -last-step 5 -external-bin-dir $MOSES/bin -f $SOURCE -e $TARGET -max-phrase-length $MAX_PHRASE_LEN -score-options '--GoodTuring' -parallel -alignment-file alignments/training -alignment align -extract-file model/extract -corpus $TRAIN{prefix}",
                    $TRAIN{source},
                    $TRAIN{target},
                    $ALIGNMENT,
                    "model/extract.sorted.gz",
                    "model/extract.inv.sorted.gz"
        );

    # Build the phrase table
    $cachepipe->cmd("build-ttable",
                    "$MOSES/scripts/training/train-model.perl -mgiza -mgiza-cpus $NUM_THREADS -dont-zip -first-step 6 -last-step 6 -external-bin-dir $MOSES/bin -f $SOURCE -e $TARGET -alignment grow-diag-final-and -max-phrase-length $MAX_PHRASE_LEN -score-options '--GoodTuring' -parallel -extract-file model/extract -lexical-file model/lex -phrase-translation-table model/phrase-table",
                    "model/lex.e2f",
                    "model/extract.sorted.gz"
        );

    $GRAMMAR_FILE = "model/phrase-table.gz";

  } elsif ($GRAMMAR_TYPE eq "samt" or $GRAMMAR_TYPE eq "hiero") {

    # Since this is an expensive step, we short-circuit it if the grammar file is present.  I'm not
    # sure that this is the right behavior.

    # create the input file
    $cachepipe->cmd("thrax-input-file",
                    "paste $TRAIN{source} $target_file $ALIGNMENT | perl -pe 's/\\t/ ||| /g' | grep -v '()' | grep -v '||| \\+\$' > $DATA_DIRS{train}/thrax-input-file",
                    $TRAIN{source}, $target_file, $ALIGNMENT,
                    "$DATA_DIRS{train}/thrax-input-file");


    # Rollout the hadoop cluster if needed.  This causes $HADOOP to be defined (pointing to the
    # unrolled directory).
    start_hadoop_cluster() unless defined $HADOOP;

    # put the hadoop files in place
    my $THRAXDIR;
    my $thrax_input;
    if ($HADOOP eq "hadoop") {
      $THRAXDIR = "thrax";

      $thrax_input = "$DATA_DIRS{train}/thrax-input-file"

    } else {
      $THRAXDIR = "pipeline-$SOURCE-$TARGET-$GRAMMAR_TYPE-$RUNDIR";
      $THRAXDIR =~ s#/#_#g;

      $cachepipe->cmd("thrax-prep",
                      "$HADOOP/bin/hadoop fs -rmr $THRAXDIR; $HADOOP/bin/hadoop fs -mkdir $THRAXDIR; $HADOOP/bin/hadoop fs -put $DATA_DIRS{train}/thrax-input-file $THRAXDIR/input-file",
                      "$DATA_DIRS{train}/thrax-input-file", 
                      "grammar.gz");

      $thrax_input = "$THRAXDIR/input-file";
    }

    # copy the thrax config file
    my $thrax_file = "thrax-$GRAMMAR_TYPE.conf";
    system("grep -v ^input-file $THRAX_CONF_FILE > $thrax_file.tmp");
    system("echo input-file $thrax_input >> $thrax_file.tmp");
    system("mv $thrax_file.tmp $thrax_file");

    $cachepipe->cmd("thrax-run",
                    "$HADOOP/bin/hadoop jar $THRAX/bin/thrax.jar -D mapred.child.java.opts='-Xmx$HADOOP_MEM' $thrax_file $THRAXDIR > thrax.log 2>&1; rm -f grammar grammar.gz; $HADOOP/bin/hadoop fs -getmerge $THRAXDIR/final/ grammar.gz; $HADOOP/bin/hadoop fs -rmr $THRAXDIR",
                    "$DATA_DIRS{train}/thrax-input-file",
                    $thrax_file,
                    "grammar.gz");
#perl -pi -e 's/\.?0+\b//g' grammar; 

    stop_hadoop_cluster() if $HADOOP eq "hadoop";

    # cache the thrax-prep step, which depends on grammar.gz
    if ($HADOOP ne "hadoop") {
      $cachepipe->cmd("thrax-prep", "--cache-only");
    }

    # clean up
    # TODO: clean up real hadoop clusters too
    if ($HADOOP eq "hadoop") {
      system("rm -rf $THRAXDIR hadoop hadoop-0.20.2");
    }

    $GRAMMAR_FILE = "grammar.gz";
  } else {

    print STDERR "* FATAL: There was no way to build a grammar, and none was passed in\n";
    print STDERR "*        Please try one of the following:\n";
    print STDERR "*        - Specify a grammar with --grammar /path/to/grammar\n";
    print STDERR "*        - Delete any existing grammar named 'grammar.gz'\n";

    exit 1;
  }
}

maybe_quit("THRAX");
maybe_quit("GRAMMAR");

## TUNING ##############################################################
TUNE:
    ;

# prep the tuning data, unless already prepped
if (! $PREPPED{TUNE} and $DO_PREPARE_CORPORA) {
  my $prefixes = prepare_data("tune",[$TUNE],$MAXLEN_TUNE);
  $TUNE{source} = "$DATA_DIRS{tune}/$prefixes->{lowercased}.$SOURCE";
  $TUNE{target} = "$DATA_DIRS{tune}/$prefixes->{lowercased}.$TARGET";
  $PREPPED{TUNE} = 1;
}

sub compile_lm($) {
  my $lmfile = shift;
  if ($LM_TYPE eq "kenlm") {
    my $kenlm_file = basename($lmfile, ".gz") . ".kenlm";
    $cachepipe->cmd("compile-kenlm",
                    "$JOSHUA/src/joshua/decoder/ff/lm/kenlm/build_binary $lmfile $kenlm_file",
                    $lmfile, $kenlm_file);
    return $kenlm_file;

  } elsif ($LM_TYPE eq "berkeleylm") {
    my $berkeleylm_file = basename($lmfile, ".gz") . ".berkeleylm";
    $cachepipe->cmd("compile-berkeleylm",
                    "java -cp $JOSHUA/lib/berkeleylm.jar -server -mx$BUILDLM_MEM edu.berkeley.nlp.lm.io.MakeLmBinaryFromArpa $lmfile $berkeleylm_file",
                    $lmfile, $berkeleylm_file);
    return $berkeleylm_file;

  } else {
    print "* FATAL: trying to compile an LM to neither kenlm nor berkeleylm.";
    exit 2;
  }
}

# Build the language model if needed
if ($DO_BUILD_LM_FROM_CORPUS) {

  # make sure the training data is prepped
  if (! $PREPPED{TRAIN} and $DO_PREPARE_CORPORA) {
		my $prefixes = prepare_data("train",\@CORPORA,$MAXLEN);

		$TRAIN{prefix} = "$DATA_DIRS{train}/corpus";
		foreach my $lang ($SOURCE,$TARGET) {
			system("ln -sf $prefixes->{lowercased}.$lang $DATA_DIRS{train}/corpus.$lang");
		}
		$TRAIN{source} = "$DATA_DIRS{train}/corpus.$SOURCE";
		$TRAIN{target} = "$DATA_DIRS{train}/corpus.$TARGET";
		$PREPPED{TRAIN} = 1;
  }

  if (! -e $TRAIN{target}) {
		print "* FATAL: I need a training corpus to build the language model from (--corpus)\n";
		exit(1);
  }

  my $lmfile = "lm.gz";

  # sort and uniq the training data
  $cachepipe->cmd("lm-sort-uniq",
                  "$CAT $TRAIN{target} | sort -u -T $TMPDIR -S $BUILDLM_MEM | gzip -9n > $TRAIN{target}.uniq",
                  $TRAIN{target},
                  "$TRAIN{target}.uniq");

  # If an NER Tagger is specified, use that to annotate the corpus before 
  # sending it off to the LM
  my $ner_return = ner_annotate("$TRAIN{target}.uniq", "$TRAIN{target}.uniq.ner", $TARGET);
  if ($ner_return == 2) {
    $TRAIN{ner_lm} = 1;
  }

  my $lm_input = "$TRAIN{target}.uniq";
  # Choose LM input based on whether an annotated corpus was created
  if (defined $TRAIN{ner_lm}) {
    $lm_input = replace_tokens_with_types("$TRAIN{target}.uniq.ner");
  }

  if ($LM_GEN eq "srilm") {
		my $smoothing = ($WITTEN_BELL) ? "-wbdiscount" : "-kndiscount";
		$cachepipe->cmd("srilm",
										"$SRILM -order $LM_ORDER -interpolate $smoothing -unk -gt3min 1 -gt4min 1 -gt5min 1 -text $TRAIN{target}.uniq $LM_OPTIONS -lm lm.gz",
                    "$lm_input",
										$lmfile);
  } elsif ($LM_GEN eq "berkeleylm") {
		$cachepipe->cmd("berkeleylm",
										"java -ea -mx$BUILDLM_MEM -server -cp $JOSHUA/lib/berkeleylm.jar edu.berkeley.nlp.lm.io.MakeKneserNeyArpaFromText $LM_ORDER lm.gz $TRAIN{target}.uniq",
                    "$lm_input",
										$lmfile);
  } else {
    # Make sure it exists
    if (! -e "$JOSHUA/bin/lmplz") {
      print "* FATAL: $JOSHUA/bin/lmplz (for building LMs) does not exist.\n";
      print "  This is often a problem with the boost libraries (particularly threaded\n";
      print "  versus unthreaded).\n";
      exit 1;
    }

    # Needs to be capitalized
    my $mem = uc $BUILDLM_MEM;
    $cachepipe->cmd("kenlm",
                    "$JOSHUA/bin/lmplz -o $LM_ORDER -T $TMPDIR -S $mem --verbose_header --text $TRAIN{target}.uniq $LM_OPTIONS | gzip -9n > lm.gz",
                    "$TRAIN{target}.uniq",
                    $lmfile);
  }

  if ((! $MERGE_LMS) && ($LM_TYPE eq "kenlm" || $LM_TYPE eq "berkeleylm")) {
    push (@LMFILES, get_absolute_path(compile_lm $lmfile, $RUNDIR));
  } else {
    push (@LMFILES, get_absolute_path($lmfile, $RUNDIR));
  }
}

if ($DO_BUILD_CLASS_LM) {
  # Build a Class LM
  # First check to see if an class map and class corpus are defined
  if (! defined $CLASS_LM_CORPUS or ! defined $CLASS_MAP) {
    print "* FATAL: A class LM corpus (--class-lm-corpus) and a class map (--class-map) are required with the --class-lm switch";
    exit 1;
  }
  if (! -e $CLASS_LM_CORPUS or ! -e $CLASS_MAP) {
    print "* FATAL: Could not find the Class LM corpus or map";
    exit 1;
  }
  if (! -e "$JOSHUA/bin/lmplz") {
    print "* FATAL: $JOSHUA/bin/lmplz (for building LMs) does not exist.\n";
    print "  This is often a problem with the boost libraries (particularly threaded\n";
    print "  versus unthreaded).\n";
    exit 1;
  }

  # Needs to be capitalized
  my $mem = uc $BUILDLM_MEM;
  my $class_lmfile = "class_lm.gz";
  $cachepipe->cmd("kenlm",
                  "$JOSHUA/bin/lmplz -o $LM_ORDER -T $TMPDIR -S $mem --discount_fallback=0.5 1 1.5 --verbose_header --text $CLASS_LM_CORPUS $LM_OPTIONS | gzip -9n > lm.gz",
                  "$CLASS_LM_CORPUS",
                  $class_lmfile);
}

if ($MERGE_LMS) {
  # Merge @LMFILES.
  my $merged_lm = "lm-merged.gz";
  print "@LMFILES";
  $cachepipe->cmd("merge-lms",
                  "$JOSHUA/scripts/support/merge_lms.py "
                    . "@LMFILES "
                    . "$TUNE{target} "
                    . "lm-merged.gz "
                    . "--temp-dir data/merge_lms ",
                  @LMFILES,
                  $merged_lm);

  # Empty out @LMFILES.
  @LMFILES = ();

  # Compile merged LM
  if ($LM_TYPE eq "kenlm" || $LM_TYPE eq "berkeleylm") {
    push (@LMFILES, get_absolute_path(compile_lm $merged_lm, $RUNDIR));

  } else {
    push (@LMFILES, get_absolute_path($merged_lm, $RUNDIR));
  }
}

system("mkdir -p $DATA_DIRS{tune}") unless -d $DATA_DIRS{tune};

# figure out how many references there are
my $numrefs = get_numrefs($TUNE{target});

# make sure the dev source exist
if (! -e $TUNE{source}) {
  print STDERR "* FATAL: couldn't fine tuning source file '$TUNE{source}'\n";
  exit 1;
}
if ($numrefs > 1) {
  for my $i (0..$numrefs-1) {
		if (! -e "$TUNE{target}.$i") {
			print STDERR "* FATAL: couldn't find tuning reference file '$TUNE{target}.$i'\n";
			exit 1;
		}
  }
} else {
  if (! -e $TUNE{target}) {
		print STDERR "* FATAL: couldn't find tuning reference file '$TUNE{target}'\n";
		exit 1;
  }
}


# Filter the tuning grammar if it was requested (yes by default) and a tuned grammar was not passed
# in explicitly.
my $TUNE_GRAMMAR = (defined $TUNE_GRAMMAR_FILE)
		? $TUNE_GRAMMAR_FILE
		: $GRAMMAR_FILE;

if ($DO_FILTER_TM and ! $DOING_LATTICES and ! defined $TUNE_GRAMMAR_FILE) {
  $TUNE_GRAMMAR = $TUNE_GRAMMAR_FILE = "$DATA_DIRS{tune}/grammar.filtered.gz";

  $cachepipe->cmd("filter-tune",
									"$SCRIPTDIR/support/filter_grammar.sh -g $GRAMMAR_FILE $FILTERING -v $TUNE{source} | $SCRIPTDIR/training/filter-rules.pl -bus$SCOPE | gzip -9n > $TUNE_GRAMMAR",
									$GRAMMAR_FILE,
									$TUNE{source},
									$TUNE_GRAMMAR);
}

# Pack the grammar, if requested (yes by default). This must be done after the glue grammar is
# created, since we don't have a script (yet) to dump the rules from a packed grammar, which
# information we need to create the glue grammar.
if ($DO_PACK_GRAMMARS && ! is_packed($TUNE_GRAMMAR)) {
  my $packed_dir = "$DATA_DIRS{tune}/grammar.packed";

  $cachepipe->cmd("pack-tune",
                  "$SCRIPTDIR/support/grammar-packer.pl -T $TMPDIR -m $PACKER_MEM $TUNE_GRAMMAR $packed_dir",
                  $TUNE_GRAMMAR,
                  "$packed_dir/vocabulary",
                  "$packed_dir/encoding",
                  "$packed_dir/slice_00000.source");

  # $TUNE_GRAMMAR_FILE, which previously held an optional command-line argument of a pre-filtered
  # tuning grammar, is now used to record the text-based grammar, which is needed later for
  # different things.
  $TUNE_GRAMMAR_FILE = $TUNE_GRAMMAR;

  # The actual grammar used for decoding is the packed directory.
  $TUNE_GRAMMAR = $packed_dir;
}

# Create the glue grammars. This is done by looking at all the symbols in the grammar file and
# creating all the needed rules.
if (! defined $GLUE_GRAMMAR_FILE) {
  $cachepipe->cmd("glue-tune",
                  "java -Xmx2g -cp $JOSHUA/lib/*:$THRAX/bin/thrax.jar edu.jhu.thrax.util.CreateGlueGrammar $TUNE_GRAMMAR > $DATA_DIRS{tune}/grammar.glue",
                  $TUNE_GRAMMAR_FILE,
                  "$DATA_DIRS{tune}/grammar.glue");
  $GLUE_GRAMMAR_FILE = "$DATA_DIRS{tune}/grammar.glue";
} else {
  # just create a symlink to it
  my $filename = $DATA_DIRS{tune} . "/" . basename($GLUE_GRAMMAR_FILE);
  system("ln -sf $GLUE_GRAMMAR_FILE $filename");
}

# For each language model, we need to create an entry in the Joshua
# config file and in ZMERT's params.txt file.  We use %lm_strings to
# build the corresponding string substitutions
my (@configstrings, @lmweightstrings, @lmparamstrings);
for my $i (0..$#LMFILES) {
  my $lmfile = $LMFILES[$i];
  #GAURAV:TODO: Add case for when a Class LM is specified
  if ($LM_STATE_MINIMIZATION) {
    my $configstring = "feature-function = StateMinimizingLanguageModel -lm_order $LM_ORDER -lm_file $lmfile";
    push (@configstrings, $configstring);
  } else {
    my $configstring = "feature-function = LanguageModel -lm_type $LM_TYPE -lm_order $LM_ORDER -lm_file $lmfile";
    push (@configstrings, $configstring);
  }

  # Add the Class LM as a feature function to the Joshua config file if available
  if ($DO_BUILD_CLASS_LM) {
    if (-e "class_lm.gz") {
      my $configstring = "feature-function = LanguageModel -lm_type kenlm -lm_order $CLASS_LM_ORDER -minimizing false -lm_file class_lm.gz -lm_class -class_map $CLASS_MAP";
      push (@configstrings, $configstring);
    }
    else {
      print "The class lm flag was set but the class lm was not found";
      exit 1;
    }
  }

  my $weightstring = "lm_$i 1.0";
  push (@lmweightstrings, $weightstring);

  my $lmparamstring = "lm_$i        |||     1.000000 Opt     0.1     +Inf    +0.5    +1.5";
  push (@lmparamstrings, $lmparamstring);
}

sub parse_tm_line {
  my $line = shift;
  my $owner = "";
  my $span = "";
  my $grammar = "";
  if ($line =~ /\-path/) { 
    # new format, e.g., tm = moses -owner pt -path /path/to/grammar -maxspan 0
    my $grammarline = $line; 
    $grammarline =~ s/.*?=\s+//;
    my @tokens = split(' ', $grammarline);
    my $keyword = shift(@tokens);
    while (scalar @tokens) {
      my $field = shift @tokens;
      if ($field eq "-path") {
        $grammar = shift @tokens;
      } elsif ($field eq "-owner") {
        $owner = shift @tokens;
      } elsif ($field eq "-maxspan") {
        $span = shift @tokens;
      } else {
        shift @tokens;
      }
    }    
  } else {
    # old format, e.g., tm = moses pt 0 /path/to/grammar
    my (undef,$grammarline) = split(/\s*=\s*/, $line);
    (undef,$owner,$span,$grammar) = split(' ', $grammarline);
  }

  return ($owner, $span, $grammar);
}

my $lmlines   = join($/, @configstrings);
my $lmweights = join($/, @lmweightstrings);
my $lmparams  = join($/, @lmparamstrings);

my (@tmparamstrings, @tmweightstrings);
open CONFIG, $TUNEFILES{'joshua.config'} or die;
while (my $line = <CONFIG>) {
  if ($line =~ /^tm\s*=/) {
    my ($owner, $span, $grammar) = parse_tm_line($line);

    next if ($GRAMMAR_TYPE eq "phrase" and $grammar =~ /<GLUE_GRAMMAR>/);

    # If we're looking at template line...
    if ($grammar =~ /<GRAMMAR_FILE>/ or $grammar =~ /<GLUE_GRAMMAR>/) {
      
      my $grammar_file = ($grammar =~ /<GRAMMAR_FILE>/) ? $TUNE_GRAMMAR : $GLUE_GRAMMAR_FILE;

      # Add the weights for the tuning grammar.
      my @features = get_features($grammar_file);
      foreach my $feature (@features) {
        if ($feature =~ /^\d+$/) {  # dense feature
          push (@tmparamstrings, "tm_${owner}_$feature ||| 1.0 Opt -Inf +Inf -1 +1");
          push (@tmweightstrings, "tm_${owner}_$feature 1.0");
        } else {  # sparse feature
          push (@tmparamstrings, "$feature ||| 0.0 Opt -Inf +Inf -1 +1");
          push (@tmweightstrings, "$feature 0.0");
        }
      }

    } else {
      # Add weights for any pre-supplied grammars.

      my @features = get_features($grammar);
      foreach my $feature (@features) {
        if ($feature =~ /^\d+$/) {  # dense feature
          push (@tmparamstrings, "tm_${owner}_$feature ||| 1.0 Opt -Inf +Inf -1 +1");
          push (@tmweightstrings, "tm_${owner}_$feature 1.0");
        } else {  # sparse feature
          push (@tmparamstrings, "$feature ||| 0.0 Opt -Inf +Inf -1 +1");
          push (@tmweightstrings, "$feature 0.0");
        }
      }
		}
	}
}
close CONFIG;

my $tmparams = join($/, @tmparamstrings);
my $tmweights = join($/, @tmweightstrings);

my @otherparams;
my @otherweights;

if ($DOING_LATTICES) {
  push @otherparams, "SourcePath ||| 1.0 Opt -Inf +Inf -1 +1";
  push @otherweights, "SourcePath 1.0";
}
if ($GRAMMAR_TYPE eq "phrase") {
  push @otherparams, "PhrasePenalty ||| 1.0 Opt -Inf +Inf -1 +1";
  push @otherweights, "PhrasePenalty 1.0";

  push @otherparams, "Distortion ||| 1.0 Opt -Inf +Inf -1 +1";
  push @otherweights, "Distortion 1.0";
}

my $otherparams = join $/, @otherparams;
my $otherweights = join $/, @otherweights;

my @feature_functions;
if ($DOING_LATTICES) {
  push(@feature_functions, "feature_function = SourcePath");
}
if ($GRAMMAR_TYPE eq "phrase") {
  push(@feature_functions, "feature_function = Distortion");
  push(@feature_functions, "feature_function = PhrasePenalty");
}
my $feature_functions = join("\n", @feature_functions);

for my $run (1..$OPTIMIZER_RUNS) {
  my $tunedir = (defined $NAME) ? "tune/$NAME/$run" : "tune/$run";
  system("mkdir -p $tunedir") unless -d $tunedir;

  my $tmtype = "thrax";
  if ($GRAMMAR_TYPE eq "phrase") {
    $tmtype = "moses";
  }

  foreach my $key (keys %TUNEFILES) {
		my $file = $TUNEFILES{$key};
		open FROM, $file or die "can't find file '$file'";
		open TO, ">$tunedir/$key" or die "can't write to file '$tunedir/$key'";
		while (<FROM>) {
			s/<INPUT>/$TUNE{source}/g;
			s/<SOURCE>/$SOURCE/g;
			s/<RUNDIR>/$RUNDIR/g;
			s/<TARGET>/$TARGET/g;
			s/<LMLINES>/$lmlines/g;
			s/<LMWEIGHTS>/$lmweights/g;
			s/<TMWEIGHTS>/$tmweights/g;
			s/<LMPARAMS>/$lmparams/g;
			s/<TMPARAMS>/$tmparams/g;
      s/<FEATURE_FUNCTIONS>/$feature_functions/g;
			s/<SEARCH_ALGORITHM>/$SEARCH_ALGORITHM/g;
			s/<OTHERWEIGHTS>/$otherweights/g;
			s/<OTHERPARAMS>/$otherparams/g;
			s/<LMFILE>/$LMFILES[0]/g;
			s/<LMTYPE>/$LM_TYPE/g;
			s/<MEM>/$JOSHUA_MEM/g;
			s/<GRAMMAR_TYPE>/$GRAMMAR_TYPE/g;
			s/<GRAMMAR_FILE>/$TUNE_GRAMMAR/g;
      s/<GRAMMAR_KEYWORD>/$tmtype/g;
			s/<GLUE_GRAMMAR>/$GLUE_GRAMMAR_FILE/g;
			s/<MAXSPAN>/$MAXSPAN/g;
			s/<OOV>/$OOV/g;
			s/<NUMJOBS>/$NUM_JOBS/g;
			s/<NUMTHREADS>/$NUM_THREADS/g;
			s/<QSUB_ARGS>/$QSUB_ARGS/g;
			s/<OUTPUT>/$tunedir\/tune.output.nbest/g;
			s/<REF>/$TUNE{target}/g;
			s/<JOSHUA>/$JOSHUA/g;
			s/<JOSHUA_ARGS>/$JOSHUA_ARGS/g;
			s/<NUMREFS>/$numrefs/g;
			s/<CONFIG>/$tunedir\/joshua.config/g;
			s/<LOG>/$tunedir\/joshua.log/g;
			s/<TUNEDIR>/$tunedir/g;
			s/<MERTDIR>/$tunedir/g;   # for backwards compatibility
			s/use_sent_specific_tm=.*/use_sent_specific_tm=0/g;
      s/<REORDERING_LIMIT>/$REORDERING_LIMIT/g;
      s/<NUM_TRANSLATION_OPTIONS>/$NUM_TRANSLATION_OPTIONS/g;
			print TO;
		}
		close(FROM);
		close(TO);
  }
  chmod(0755,"$tunedir/decoder_command");

  # tune
  if ($TUNER eq "mert") {
		$cachepipe->cmd("mert-$run",
										"java -d64 -Xmx$TUNER_MEM -cp $JOSHUA/class joshua.zmert.ZMERT -maxMem 4000 $tunedir/mert.config > $tunedir/mert.log 2>&1",
										$TUNE_GRAMMAR_FILE,
										"$tunedir/joshua.config.ZMERT.final",
										"$tunedir/decoder_command",
										"$tunedir/mert.config",
										"$tunedir/params.txt");
		system("ln -sf joshua.config.ZMERT.final $tunedir/joshua.config.final");
  } elsif ($TUNER eq "pro") {
		$cachepipe->cmd("pro-$run",
										"java -d64 -Xmx$TUNER_MEM -cp $JOSHUA/class joshua.pro.PRO -maxMem 4000 $tunedir/pro.config > $tunedir/pro.log 2>&1",
										$TUNE_GRAMMAR_FILE,
										"$tunedir/joshua.config.PRO.final",
										"$tunedir/decoder_command",
										"$tunedir/pro.config",
										"$tunedir/params.txt");
		system("ln -sf joshua.config.PRO.final $tunedir/joshua.config.final");
  } elsif ($TUNER eq "mira") {
    my $refs_path = $TUNE{target};
    $refs_path .= "." if (get_numrefs($TUNE{target}) > 1);

    my $extra_args = $JOSHUA_ARGS;
    $extra_args =~ s/"/\\"/g;
    $cachepipe->cmd("mira-$run",
                    "$SCRIPTDIR/training/mira/run-mira.pl --mertdir $MOSES/bin --rootdir $MOSES/scripts --batch-mira --working-dir $tunedir --maximum-iterations $MIRA_ITERATIONS --nbest $NBEST --no-filter-phrase-table --decoder-flags \"-m $JOSHUA_MEM -threads $NUM_THREADS -moses $extra_args\" $TUNE{source} $refs_path $JOSHUA/bin/decoder $tunedir/joshua.config > $tunedir/mira.log 2>&1",
                    $TUNE_GRAMMAR_FILE,
                    $TUNE{source},
                    "$tunedir/joshua.config.final");
  }

  # Go to the next tuning run if tuning is the last step.
  if ($LAST_STEP eq "TUNE") {
    next;
  }


# prepare the testing data
  if (! $PREPPED{TEST} and $DO_PREPARE_CORPORA) {
    my $prefixes = prepare_data("test",[$TEST],$MAXLEN_TEST);
    $TEST{source} = "$DATA_DIRS{test}/$prefixes->{lowercased}.$SOURCE";
    $TEST{target} = "$DATA_DIRS{test}/$prefixes->{lowercased}.$TARGET";
    $PREPPED{TEST} = 1;
  }

# filter the test grammar
  system("mkdir -p $DATA_DIRS{test}") unless -d $DATA_DIRS{test};
  my $TEST_GRAMMAR;
  if ($TEST_GRAMMAR_FILE) {
    # if a specific test grammar was specified, use that (no filtering)
    $TEST_GRAMMAR = $TEST_GRAMMAR_FILE;
  } else {
    # otherwise, use the main grammar, and filter it if requested
    $TEST_GRAMMAR = $TEST_GRAMMAR_FILE = $GRAMMAR_FILE;
    
    if ($DO_FILTER_TM and ! $DOING_LATTICES) {
      $TEST_GRAMMAR = $TEST_GRAMMAR_FILE = "$DATA_DIRS{test}/grammar.filtered.gz";

      $cachepipe->cmd("filter-test",
                      "$SCRIPTDIR/support/filter_grammar.sh -g $GRAMMAR_FILE $FILTERING -v $TEST{source} | $SCRIPTDIR/training/filter-rules.pl -bus$SCOPE | gzip -9n > $TEST_GRAMMAR",
                      $GRAMMAR_FILE,
                      $TEST{source},
                      $TEST_GRAMMAR);
    }
  }

	# Pack the grammar.
	if ($DO_PACK_GRAMMARS && ! is_packed($TEST_GRAMMAR)) {
    my $packed_dir = "$DATA_DIRS{test}/grammar.packed";

    $cachepipe->cmd("pack-test",
                    "$SCRIPTDIR/support/grammar-packer.pl -T $TMPDIR -m $PACKER_MEM $TEST_GRAMMAR $packed_dir",
                    $TEST_GRAMMAR,
                    "$packed_dir/vocabulary",
                    "$packed_dir/encoding",
                    "$packed_dir/slice_00000.source");

    # $TEST_GRAMMAR_FILE, which previously held an optional command-line argument of a pre-filtered
    # tuning grammar, is now used to record the text-based grammar, which is needed later for
    # different things.
    $TEST_GRAMMAR_FILE = $TEST_GRAMMAR;

    # The actual grammar used for decoding is the packed directory.
    $TEST_GRAMMAR = $packed_dir;
  } else {
    $TEST_GRAMMAR = $TEST_GRAMMAR_FILE;
  }
  	
  # Create the glue file.
  if (! defined $GLUE_GRAMMAR_FILE) {
    $cachepipe->cmd("glue-test",
    "java -Xmx1g -cp $JOSHUA/lib/*:$THRAX/bin/thrax.jar edu.jhu.thrax.util.CreateGlueGrammar $TEST_GRAMMAR > $DATA_DIRS{test}/grammar.glue",
    $TEST_GRAMMAR,
    "$DATA_DIRS{test}/grammar.glue");
    $GLUE_GRAMMAR_FILE = "$DATA_DIRS{test}/grammar.glue";
    
  } else {
    # just create a symlink to it
    my $filename = $DATA_DIRS{test} . "/" . basename($GLUE_GRAMMAR_FILE);
    
    if ($GLUE_GRAMMAR_FILE =~ /^\//) {
      system("ln -sf $GLUE_GRAMMAR_FILE $filename");
    } else {
      system("ln -sf $STARTDIR/$GLUE_GRAMMAR_FILE $filename");
    }
  }

  my $testrun = (defined $NAME) ? "test/$NAME/$run" : "test/$run";
  system("mkdir -p $testrun") unless -d $testrun;
  $testrun = get_absolute_path($testrun, $RUNDIR);

  # If we're decoding a lattice, also output the source side path we chose
  my $joshua_args = $JOSHUA_ARGS;
  if ($DOING_LATTICES) {
    $joshua_args .= " -maxlen 0 -output-format \"%i ||| %s ||| %e ||| %f ||| %c\"";
  }

  foreach my $key (qw(decoder_command)) {
		my $file = $TUNEFILES{$key};
		open FROM, $file or die "can't find file '$file'";
		open TO, ">$testrun/$key" or die "can't write to '$testrun/$key'";
		while (<FROM>) {
 			s/<INPUT>/$TEST{source}/g;
			s/<NUMJOBS>/$NUM_JOBS/g;
			s/<NUMTHREADS>/$NUM_THREADS/g;
			s/<QSUB_ARGS>/$QSUB_ARGS/g;
			s/<OUTPUT>/$testrun\/test.output.nbest/g;
			s/<JOSHUA>/$JOSHUA/g;
			s/<JOSHUA_ARGS>/$joshua_args/g;
			s/<NUMREFS>/$numrefs/g;
			s/<SOURCE>/$SOURCE/g;
			s/<TARGET>/$TARGET/g;
			s/<RUNDIR>/$TARGET/g;
			s/<LMFILE>/$LMFILES[0]/g;
			s/<MEM>/$JOSHUA_MEM/g;
			s/<GRAMMAR_TYPE>/$GRAMMAR_TYPE/g;
			s/<GRAMMAR_FILE>/$TEST_GRAMMAR/g;
			s/<GLUE_GRAMMAR>/$GLUE_GRAMMAR_FILE/g;
			s/<OOV>/$OOV/g;
			s/<CONFIG>/$testrun\/joshua.config/g;
			s/<LOG>/$testrun\/joshua.log/g;

			print TO;
		}
		close(FROM);
		close(TO);
  }
  chmod(0755,"$testrun/decoder_command");

  # Copy the config file over.

  $cachepipe->cmd("test-joshua-config-from-tune-$run",
<<<<<<< HEAD
                  "cat $tunedir/joshua.config.final | $COPY_CONFIG -mark-oovs false -tm0/maxspan $MAXSPAN -tm0/path $TEST_GRAMMAR' > $testrun/joshua.config",
=======
                  "cat $tunedir/joshua.config.final | $COPY_CONFIG -mark-oovs false -tm '$tmtype -owner pt -maxspan $MAXSPAN -path $TEST_GRAMMAR' > $testrun/joshua.config",
>>>>>>> 7a0155ac
									"$tunedir/joshua.config.final",
									"$testrun/joshua.config");

  $cachepipe->cmd("test-decode-$run",
									"$testrun/decoder_command",
                  $TEST{source},
									"$DATA_DIRS{test}/grammar.glue",
									$TEST_GRAMMAR_FILE,
									"$testrun/test.output.nbest");

  $cachepipe->cmd("remove-oov-$run",
									"cat $testrun/test.output.nbest | perl -pe 's/_OOV//g' > $testrun/test.output.nbest.noOOV",
									"$testrun/test.output.nbest",
									"$testrun/test.output.nbest.noOOV");

  my $output = "$testrun/test.output.1best";
  $numrefs = get_numrefs($TEST{target});

  # Always compute the BLEU score on the regular 1-best output, since it's easy to do
  $cachepipe->cmd("test-extract-onebest-$run",
                  "java -Xmx500m -cp $JOSHUA/class -Dfile.encoding=utf8 joshua.util.ExtractTopCand $testrun/test.output.nbest.noOOV $output",
                  "$testrun/test.output.nbest.noOOV", 
                  $output);

  $cachepipe->cmd("test-bleu-$run",
									"java -cp $JOSHUA/class -Dfile.encoding=utf8 -Djava.library.path=lib -Xmx1000m -Xms1000m -Djava.util.logging.config.file=logging.properties joshua.util.JoshuaEval -cand $output -ref $TEST{target} -rps $numrefs -m BLEU 4 closest > $testrun/test.output.1best.bleu",
									$output,
									"$output.bleu");

  # We can also rescore the output lattice with MBR
  if ($DO_MBR) {
		my $numlines = `cat $TEST{source} | wc -l`;
		$numlines--;
    $output .= ".mbr";

		$cachepipe->cmd("test-onebest-parmbr-$run", 
										"cat $testrun/test.output.nbest.noOOV | java -Xmx1700m -cp $JOSHUA/class -Dfile.encoding=utf8 joshua.decoder.NbestMinRiskReranker false 1 $NUM_THREADS > $output",
										"$testrun/test.output.nbest.noOOV", 
										$output);

    $cachepipe->cmd("test-bleu-mbr-$run",
                    "java -cp $JOSHUA/class -Dfile.encoding=utf8 -Djava.library.path=lib -Xmx1000m -Xms1000m -Djava.util.logging.config.file=logging.properties joshua.util.JoshuaEval -cand $output -ref $TEST{target} -rps $numrefs -m BLEU 4 closest > $testrun/test.output.1best.mbr.bleu",
                    $output,
                    "$output.bleu");
  }

  # Update the BLEU summary.
  my $dir = (defined $NAME) ? "test/$NAME" : "test";
  compute_bleu_summary("$dir/*/*.1best.bleu", "$dir/final-bleu");
  compute_bleu_summary("$dir/*/*.1best.mbr.bleu", "$dir/final-bleu-mbr");
  compute_time_summary("$dir/*/joshua.log", "$dir/final-times");

  # Now do the analysis
  if ($DOING_LATTICES) {
    # extract the source
    my $source = "$testrun/test.lattice-path.txt";
    $cachepipe->cmd("test-lattice-extract-source-$run",
                    "$JOSHUA/bin/extract-1best $testrun/test.output.nbest.noOOV 2 | perl -pe 's/<s> //' > $source",
                    $output, $source);

    analyze_testrun($output,$source,$TEST{target});
  } else {
    analyze_testrun($output,$TEST{source},$TEST{target});
  }
}

exit;

# This target allows the pipeline to be used just for decoding new
# data sets

TEST:
    ;

system("mkdir -p $DATA_DIRS{test}") unless -d $DATA_DIRS{test};

if (! defined $NAME) {
  print "* FATAL: for direct tests, you must specify a unique run name\n";
  exit 1;
}

# if (-e "$DATA_DIRS{test}/$NAME") {
#   print "* FATAL: you specified a run name, but it already exists\n";
#   exit 1;
# }

if (! $PREPPED{TEST} and $DO_PREPARE_CORPORA) {
  my $prefixes = prepare_data("test",[$TEST],$MAXLEN_TEST);
  $TEST{source} = "$DATA_DIRS{test}/$prefixes->{lowercased}.$SOURCE";
  $TEST{target} = "$DATA_DIRS{test}/$prefixes->{lowercased}.$TARGET";
  $PREPPED{TEST} = 1;
}

my $testrun = "test/$NAME";
system("mkdir -p $testrun") unless -d $testrun;

# filter the test grammar
my $TEST_GRAMMAR;
if ($TEST_GRAMMAR_FILE) {
  # if a specific test grammar was specified, use that (no filtering)
  $TEST_GRAMMAR = $TEST_GRAMMAR_FILE;
} else {
  # otherwise, use the main grammar, and filter it if requested
  $TEST_GRAMMAR = $TEST_GRAMMAR_FILE = $GRAMMAR_FILE;
  
  if ($DO_FILTER_TM and ! $DOING_LATTICES) {
		$TEST_GRAMMAR = "$DATA_DIRS{test}/grammar.filtered.gz";
		$cachepipe->cmd("filter-test-$NAME",
                "$SCRIPTDIR/support/filter_grammar.sh -g $GRAMMAR_FILE $FILTERING -v $TEST{source} | $SCRIPTDIR/training/filter-rules.pl -bus$SCOPE | gzip -9n > $TEST_GRAMMAR",
                $GRAMMAR_FILE,
                $TEST{source},
                $TEST_GRAMMAR);
  }
}

# build the glue grammar if needed
if (! defined $GLUE_GRAMMAR_FILE) {
  $cachepipe->cmd("glue-test-$NAME",
									"java -Xmx2g -cp $JOSHUA/lib/*:$THRAX/bin/thrax.jar edu.jhu.thrax.util.CreateGlueGrammar $TEST_GRAMMAR > $DATA_DIRS{test}/grammar.glue",
									$TEST_GRAMMAR,
									"$DATA_DIRS{test}/grammar.glue");
  $GLUE_GRAMMAR_FILE = "$DATA_DIRS{test}/grammar.glue";
}

if ($TUNEFILES{'joshua.config'} eq $JOSHUA_CONFIG_ORIG) {
  print "* FATAL: for direct tests, I need a (tuned) Joshua config file\n";
  exit 1;
}

if ($DO_PACK_GRAMMARS && ! is_packed($TEST_GRAMMAR)) {
  my $packed_dir = "$DATA_DIRS{test}/grammar.packed";

  $cachepipe->cmd("pack-test",
                  "$SCRIPTDIR/support/grammar-packer.pl -T $TMPDIR -m $PACKER_MEM $TEST_GRAMMAR $packed_dir",
                  $TEST_GRAMMAR,
                  "$packed_dir/vocabulary",
                  "$packed_dir/encoding",
                  "$packed_dir/slice_00000.source");

  # $TEST_GRAMMAR_FILE, which previously held an optional command-line argument of a pre-filtered
  # tuning grammar, is now used to record the text-based grammar, which is needed later for
  # different things.
  $TEST_GRAMMAR_FILE = $TEST_GRAMMAR;

  # The actual grammar used for decoding is the packed directory.
  $TEST_GRAMMAR = $packed_dir;
} else {
  $TEST_GRAMMAR = $TEST_GRAMMAR_FILE;
}

# this needs to be in a function since it is done all over the place
open TO, ">$testrun/decoder_command";
print TO "cat $TEST{source} | \$JOSHUA/bin/joshua-decoder -m $JOSHUA_MEM -threads $NUM_THREADS -c $testrun/joshua.config > $testrun/test.output.nbest 2> $testrun/joshua.log\n";
close(TO);
chmod(0755,"$testrun/decoder_command");

# copy over the config file
my $tmtype = "thrax";
if ($GRAMMAR_TYPE eq "phrase") {
  $tmtype = "moses";
}
$cachepipe->cmd("test-$NAME-copy-config",
<<<<<<< HEAD
                "cat $TUNEFILES{'joshua.config'} | $COPY_CONFIG -mark-oovs false -tm0/maxspan $MAXSPAN -tm0/path $TEST_GRAMMAR' -default-non-terminal $OOV -search $SEARCH_ALGORITHM > $testrun/joshua.config",
=======
                "cat $TUNEFILES{'joshua.config'} | $COPY_CONFIG -mark-oovs false -tm/pt '$tmtype -owner pt -maxspan $MAXSPAN -path $TEST_GRAMMAR' -default-non-terminal $OOV -search $SEARCH_ALGORITHM > $testrun/joshua.config",
>>>>>>> 7a0155ac
                $TUNEFILES{'joshua.config'},
                "$testrun/joshua.config");

# decode
$cachepipe->cmd("test-$NAME-decode-run",
								"$testrun/decoder_command",
                $TEST{source},
								$TEST_GRAMMAR,
								$GLUE_GRAMMAR_FILE,
								"$testrun/test.output.nbest");

$cachepipe->cmd("test-$NAME-remove-oov",
								"cat $testrun/test.output.nbest | perl -pe 's/_OOV//g' > $testrun/test.output.nbest.noOOV",
								"$testrun/test.output.nbest",
								"$testrun/test.output.nbest.noOOV");

if ($DO_MBR) {
  $cachepipe->cmd("test-$NAME-onebest-parmbr", 
									"cat $testrun/test.output.nbest.noOOV | java -Xmx1700m -cp $JOSHUA/class -Dfile.encoding=utf8 joshua.decoder.NbestMinRiskReranker false 1 > $testrun/test.output.1best",
									"$testrun/test.output.nbest.noOOV", 
									"$testrun/test.output.1best");
} else {
  $cachepipe->cmd("test-$NAME-extract-onebest",
									"java -Xmx500m -cp $JOSHUA/class -Dfile.encoding=utf8 joshua.util.ExtractTopCand $testrun/test.output.nbest.noOOV $testrun/test.output.1best",
									"$testrun/test.output.nbest.noOOV", 
									"$testrun/test.output.1best");
}

$numrefs = get_numrefs($TEST{target});
$cachepipe->cmd("$NAME-test-bleu",
								"java -cp $JOSHUA/class -Dfile.encoding=utf8 -Djava.library.path=lib -Xmx1000m -Xms1000m -Djava.util.logging.config.file=logging.properties joshua.util.JoshuaEval -cand $testrun/test.output.1best -ref $TEST{target} -rps $numrefs -m BLEU 4 closest > $testrun/test.output.1best.bleu",
								"$testrun/test.output.1best", 
								"$testrun/test.output.1best.bleu");

system("cat $testrun/test.output.1best.bleu");


######################################################################
## SUBROUTINES #######################################################
######################################################################
LAST:
		1;

# Does tokenization and normalization of training, tuning, and test data.
# $label: one of train, tune, or test
# $corpora: arrayref of files (multiple allowed for training data)
# $maxlen: maximum length (only applicable to training)
sub prepare_data {
  my ($label,$corpora,$maxlen) = @_;
  $maxlen = 0 unless defined $maxlen;

  system("mkdir -p $DATA_DIR") unless -d $DATA_DIR;
  system("mkdir -p $DATA_DIRS{$label}") unless -d $DATA_DIRS{$label};

  # records the pieces that are produced
  my %prefixes;

  # copy the data from its original location to our location
	my $numlines = -1;
  foreach my $ext ($TARGET,$SOURCE,"$TARGET.0","$TARGET.1","$TARGET.2","$TARGET.3") {
    # append each extension to the corpora prefixes
    my @files = map { "$_.$ext" } @$corpora;

		# This block makes sure that the files have a nonzero file size
		map {
			if (-z $_) {
				print STDERR "* FATAL: $label file '$_' is empty";
				exit 1;
			}
		} @files;

    # a list of all the files (in case of multiple corpora prefixes)
    my $files = join(" ",@files);
    if (-e $files[0]) {
      $cachepipe->cmd("$label-copy-$ext",
                      "cat $files | gzip -9n > $DATA_DIRS{$label}/$label.$ext.gz",
                      @files, "$DATA_DIRS{$label}/$label.$ext.gz");

			chomp(my $lines = `$CAT $DATA_DIRS{$label}/$label.$ext.gz | wc -l`);
			$numlines = $lines if ($numlines == -1);
			if ($lines != $numlines) {
				print STDERR "* FATAL: $DATA_DIRS{$label}/$label.$ext.gz has a different number of lines ($lines) than a 'parallel' file that preceded it ($numlines)\n";
				exit(1);
			}
		}
  }

  my $prefix = "$label";

  # tokenize the data
  foreach my $lang ($TARGET,$SOURCE,"$TARGET.0","$TARGET.1","$TARGET.2","$TARGET.3") {
		if (-e "$DATA_DIRS{$label}/$prefix.$lang.gz") {
			if (is_lattice("$DATA_DIRS{$label}/$prefix.$lang.gz")) { 
				system("cp $DATA_DIRS{$label}/$prefix.$lang.gz $DATA_DIRS{$label}/$prefix.tok.$lang.gz");
			} else {
        my $TOKENIZER = ($lang eq $SOURCE) ? $TOKENIZER_SOURCE : $TOKENIZER_TARGET;
	my $ext = $lang; $ext =~ s/\.\d//;
				$cachepipe->cmd("$label-tokenize-$lang",
												"$CAT $DATA_DIRS{$label}/$prefix.$lang.gz | $NORMALIZER $ext | $TOKENIZER -l $ext 2> /dev/null | gzip -9n > $DATA_DIRS{$label}/$prefix.tok.$lang.gz",
												"$DATA_DIRS{$label}/$prefix.$lang.gz", "$DATA_DIRS{$label}/$prefix.tok.$lang.gz");
			}

		}
  }
  # extend the prefix
  $prefix .= ".tok";
  $prefixes{tokenized} = $prefix;

  if ($maxlen > 0) {
    my (@infiles, @outfiles);
    foreach my $ext ($TARGET, $SOURCE, "$TARGET.0", "$TARGET.1", "$TARGET.2", "$TARGET.3") {
      my $infile = "$DATA_DIRS{$label}/$prefix.$ext.gz";
      my $outfile = "$DATA_DIRS{$label}/$prefix.$maxlen.$ext.gz";
      if (-e $infile) {
        push(@infiles, $infile);
        push(@outfiles, $outfile);
      }
    }

    my $infilelist = join(" ", map { "<(gzip -cd $_)" } @infiles);
    my $outfilelist = join(" ", @outfiles);

		# trim training data
		$cachepipe->cmd("$label-trim",
										"paste $infilelist | $SCRIPTDIR/training/trim_parallel_corpus.pl $maxlen | $SCRIPTDIR/training/split2files.pl $outfilelist",
                    @infiles,
                    @outfiles);
		$prefix .= ".$maxlen";
  }
  # record this whether we shortened or not
  $prefixes{shortened} = $prefix;

  # lowercase
  foreach my $lang ($TARGET,$SOURCE,"$TARGET.0","$TARGET.1","$TARGET.2","$TARGET.3") {
		if (-e "$DATA_DIRS{$label}/$prefix.$lang.gz") {
			if (is_lattice("$DATA_DIRS{$label}/$prefix.$lang.gz")) { 
				system("gzip -cd $DATA_DIRS{$label}/$prefix.$lang.gz > $DATA_DIRS{$label}/$prefix.lc.$lang");
			} else { 
				$cachepipe->cmd("$label-lowercase-$lang",
												"gzip -cd $DATA_DIRS{$label}/$prefix.$lang.gz | $SCRIPTDIR/lowercase.perl > $DATA_DIRS{$label}/$prefix.lc.$lang",
												"$DATA_DIRS{$label}/$prefix.$lang.gz",
												"$DATA_DIRS{$label}/$prefix.lc.$lang");
			}
		}
  }
  $prefix .= ".lc";
  $prefixes{lowercased} = $prefix;

  foreach my $lang ($TARGET,$SOURCE,"$TARGET.0","$TARGET.1","$TARGET.2","$TARGET.3") {
		if (-e "$DATA_DIRS{$label}/$prefixes{lowercased}.$lang") {
      system("ln -sf $prefixes{lowercased}.$lang $DATA_DIRS{$label}/corpus.$lang");
    }
  }

  if ($label eq "train") {
    foreach my $lang ($TARGET, $SOURCE) {
      $cachepipe->cmd("$label-vocab-$lang",
                      "cat $DATA_DIRS{$label}/corpus.$lang | $SCRIPTDIR/training/build-vocab.pl > $DATA_DIRS{$label}/vocab.$lang",
                      "$DATA_DIRS{$label}/corpus.$lang",
                      "$DATA_DIRS{$label}/vocab.$lang");
    }
  }

  return \%prefixes;
}

sub maybe_quit {
  my ($current_step) = @_;

  if (defined $LAST_STEP and $current_step eq $LAST_STEP) {
		print "* Quitting at this step\n";
		exit(0);
  }
}

## returns 1 if every sentence in the corpus begins with an open paren,
## false otherwise
sub already_parsed {
  my ($corpus) = @_;

  open(CORPUS, $corpus) or die "can't read corpus file '$corpus'\n";
  while (<CORPUS>) {
		# if we see a line not beginning with an open paren, we consider
		# the file not to be parsed
		return 0 unless /^\(/;
  }
  close(CORPUS);

  return 1;
}

sub not_defined {
  my ($var) = @_;

  print "* FATAL: environment variable \$$var is not defined.\n";
  exit;
}

# Takes a prefix.  If that prefix exists, then all the references are
# assumed to be in that file.  Otherwise, we successively append an
# index, looking for parallel references.
sub get_numrefs {
  my ($prefix) = @_;

  if (-e "$prefix.0") {
		my $index = 0;
		while (-e "$prefix.$index") {
			$index++;
		}
		return $index;
  } else {
		return 1;
  }
}

sub start_hadoop_cluster {
  rollout_hadoop_cluster();

  # start the cluster
  # system("./hadoop/bin/start-all.sh");
  # sleep(120);
}

sub rollout_hadoop_cluster {
  # if it's not already unpacked, unpack it
  if (! -d "hadoop") {

		system("tar xzf $JOSHUA/lib/hadoop-0.20.2.tar.gz");
		system("ln -sf hadoop-0.20.2 hadoop");
    if (defined $HADOOP_CONF) {
      print STDERR "Copying HADOOP_CONF($HADOOP_CONF) to hadoop/conf/core-site.xml\n";
      system("cp $HADOOP_CONF hadoop/conf/core-site.xml");
    }
  }
  
  $ENV{HADOOP} = $HADOOP = "hadoop";
  $ENV{HADOOP_CONF_DIR} = "";
}

sub stop_hadoop_cluster {
  if ($HADOOP ne "hadoop") {
		system("hadoop/bin/stop-all.sh");
  }
}

sub teardown_hadoop_cluster {
  stop_hadoop_cluster();
  system("rm -rf hadoop-0.20.2 hadoop");
}

sub is_lattice {
  my $file = shift;
  open READ, "$CAT $file|" or die "can't read from potential lattice '$file'";
  my $line = <READ>;
  close(READ);
  if ($line =~ /^\(\(\(/) {
		$DOING_LATTICES = 1;
		$FILTERING = "-l";
		return 1;
  } else {
		return 0;
  }
}

# This function retrieves the names of all the features in the grammar. Dense features
# are named with consecutive integers starting at 0, while sparse features can have any name.
# To get the feature names from an unpacked grammar, we have to read through the whole grammar,
# since sparse features can be anywhere. For packed grammars, this can be read directly from
# the encoding.
sub get_features {
  my ($grammar) = @_;

  if (-d $grammar) {
    chomp(my @features = `java -cp $JOSHUA/class joshua.util.encoding.EncoderConfiguration $grammar | grep ^feature: | awk '{print \$NF}'`);
    return @features;

  } elsif (-e $grammar) {
    my %features;
    open GRAMMAR, "$CAT $grammar|" or die "FATAL: can't read $grammar";
    while (my $line = <GRAMMAR>) {
      chomp($line);
      my @tokens = split(/ \|\|\| /, $line);
      # field 4 for regular grammars, field 3 for phrase tables
      my $feature_str = ($line =~ /^\[/) ? $tokens[3] : $tokens[2];
      my @features = split(' ', $feature_str);
      my $feature_no = 0;
      foreach my $feature (@features) {
        if ($feature =~ /=/) {
          my ($name) = split(/=/, $feature);
          $features{$name} = 1;
        } else {
          $features{$feature_no++} = 1;
        }
      } 
    }
    close(GRAMMAR);
    return keys(%features);
  }
}

# File names reflecting relative paths need to be absolute-ized for --rundir to work.
# Does not work with paths that do not exist!
sub get_absolute_path {
  my ($file,$basedir) = @_;
  $basedir = $STARTDIR unless defined $basedir;

  if (defined $file) {
    $file = "$basedir/$file" unless $file =~ /^\//;

    # prepend startdir (which is absolute) unless the path is absolute.
    my $abs_path = abs_path($file);
    if (defined $abs_path) {
      $file = $abs_path;
    }
  }

  return $file;
}

sub analyze_testrun {
  my ($output,$source,$reference) = @_;
  my $dir = dirname($output);

  mkdir("$dir/analysis") unless -d "$dir/analysis";

  my @references;
  if (-e "$reference.0") {
    my $num = 0;
    while (-e "$reference.$num") {
      push(@references, "$reference.$num");
      $num++;
    }
  } else {
    push(@references, $reference);
  }

  my $references = join(" -r ", @references);

  my $runname = "analyze-$dir";
  $runname =~ s/\//-/g;
  $cachepipe->cmd($runname,
                  "$SCRIPTDIR/analysis/sentence-by-sentence.pl -s $source -r $references $output > $dir/analysis/sentence-by-sentence.html",
                  "$dir/test.output.1best",
                  "$dir/analysis/sentence-by-sentence.html");
}

sub compute_bleu_summary {
  my ($filepattern, $outputfile) = @_;

  # Now average the runs, report BLEU
  my @bleus;
  my $numrecs = 0;
  open CMD, "grep ' BLEU = ' $filepattern |";
  while (<CMD>) {
    my @F = split;
    push(@bleus, 1.0 * $F[-1]);
  }
  close(CMD);

  if (scalar @bleus) {
    my $final_bleu = sum(@bleus) / (scalar @bleus);

    open BLEU, ">$outputfile" or die "Can't write to $outputfile";
    printf(BLEU "%s / %d = %.4f\n", join(" + ", @bleus), scalar @bleus, $final_bleu);
    close(BLEU);
  }
}

sub compute_time_summary {
  my ($filepattern, $outputfile) = @_;

  # Now average the runs, report BLEU
  my @times;
  foreach my $file (glob($filepattern)) {
    open FILE, $file;
    my $time = 0.0;
    my $numrecs = 0;
    while (<FILE>) {
      next unless /^Input \d+: Translation took/;
      my @F = split;
      $time += $F[4];
      $numrecs++;
    }
    close(FILE);

    push(@times, $time);
  }

  if (scalar @times) {
    open TIMES, ">$outputfile" or die "Can't write to $outputfile";
    printf(TIMES "%s / %d = %s\n", join(" + ", @times), scalar(@times), 1.0 * sum(@times) / scalar(@times));
    close(TIMES);
  }
}

sub is_packed {
  my ($grammar) = @_;

  if (-d $grammar && -e "$grammar/encoding") {
    return 1;
  }

  return 0;
}

sub ner_annotate {
  my ($inputfile, $outputfile, $lang) = @_;
  if (defined $NER_TAGGER) {
    # Check if NER tagger exists
    if (! -e $NER_TAGGER) {
      print "* FATAL: The specified NER tagger was not found";
      exit(1);
    }
    $cachepipe->cmd("ner-annotate", "$NER_TAGGER $inputfile $outputfile $lang");
    # Check if annotated file exists
    if (! -e "$outputfile") {
      print "* FATAL : The NER tagger did not create the required annotated file : $outputfile";
      exit(1);
    }
    return 2;
  }
  return 0;
}

sub replace_tokens_with_types {
  # Replace the tokens with types
  my ($inputfile) = @_;
  qx{sed -ir 's:\$([A-Za-z0-9]+)_\([^)]+\):\1:g' $inputfile}
}<|MERGE_RESOLUTION|>--- conflicted
+++ resolved
@@ -1730,11 +1730,7 @@
   # Copy the config file over.
 
   $cachepipe->cmd("test-joshua-config-from-tune-$run",
-<<<<<<< HEAD
                   "cat $tunedir/joshua.config.final | $COPY_CONFIG -mark-oovs false -tm0/maxspan $MAXSPAN -tm0/path $TEST_GRAMMAR' > $testrun/joshua.config",
-=======
-                  "cat $tunedir/joshua.config.final | $COPY_CONFIG -mark-oovs false -tm '$tmtype -owner pt -maxspan $MAXSPAN -path $TEST_GRAMMAR' > $testrun/joshua.config",
->>>>>>> 7a0155ac
 									"$tunedir/joshua.config.final",
 									"$testrun/joshua.config");
 
@@ -1897,11 +1893,7 @@
   $tmtype = "moses";
 }
 $cachepipe->cmd("test-$NAME-copy-config",
-<<<<<<< HEAD
                 "cat $TUNEFILES{'joshua.config'} | $COPY_CONFIG -mark-oovs false -tm0/maxspan $MAXSPAN -tm0/path $TEST_GRAMMAR' -default-non-terminal $OOV -search $SEARCH_ALGORITHM > $testrun/joshua.config",
-=======
-                "cat $TUNEFILES{'joshua.config'} | $COPY_CONFIG -mark-oovs false -tm/pt '$tmtype -owner pt -maxspan $MAXSPAN -path $TEST_GRAMMAR' -default-non-terminal $OOV -search $SEARCH_ALGORITHM > $testrun/joshua.config",
->>>>>>> 7a0155ac
                 $TUNEFILES{'joshua.config'},
                 "$testrun/joshua.config");
 
